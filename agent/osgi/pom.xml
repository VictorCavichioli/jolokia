--- conflicted
+++ resolved
@@ -98,8 +98,6 @@
     </dependency>
 
     <dependency>
-<<<<<<< HEAD
-=======
       <groupId>org.testng</groupId>
       <artifactId>testng</artifactId>
     </dependency>
@@ -116,7 +114,6 @@
     </dependency>
 
     <dependency>
->>>>>>> d6511446
       <groupId>org.jolokia</groupId>
       <artifactId>jolokia-tools-test</artifactId>
       <version>${project.version}</version>
