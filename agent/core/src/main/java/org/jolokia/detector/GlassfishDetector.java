package org.jolokia.detector;

/*
 * Copyright 2009-2013 Roland Huss
 *
 * Licensed under the Apache License, Version 2.0 (the "License");
 * you may not use this file except in compliance with the License.
 * You may obtain a copy of the License at
 *
 *       http://www.apache.org/licenses/LICENSE-2.0
 *
 * Unless required by applicable law or agreed to in writing, software
 * distributed under the License is distributed on an "AS IS" BASIS,
 * WITHOUT WARRANTIES OR CONDITIONS OF ANY KIND, either express or implied.
 * See the License for the specific language governing permissions and
 * limitations under the License.
 */

import java.io.IOException;
import java.net.URL;
import java.util.HashMap;
import java.util.Map;
import java.util.regex.Matcher;
import java.util.regex.Pattern;

import javax.management.*;

import org.jolokia.backend.executor.MBeanServerExecutor;
import org.jolokia.request.JmxRequest;
import org.jolokia.service.JolokiaContext;
import org.json.simple.JSONObject;

/**
 * Detector for Glassfish servers
 *
 * @author roland
 * @since 04.12.10
 */
public class GlassfishDetector extends AbstractServerDetector {

    private static final Pattern GLASSFISH_VERSION = Pattern.compile("^.*GlassFish.*\\sv?(.*?)$",Pattern.CASE_INSENSITIVE);
    private static final Pattern GLASSFISH_FULL_VERSION = Pattern.compile("^.*GlassFish.*?\\sv?([.\\d]+).*$",Pattern.CASE_INSENSITIVE);

    /**
     * Create a server detector
     *
     * @param pOrder of the detector (within the list of detectors)
     */
    public GlassfishDetector(int pOrder) {
        super(pOrder);
    }

    /** {@inheritDoc}
     * @param pMBeanServerExecutor*/
    public ServerHandle detect(MBeanServerExecutor pMBeanServerExecutor) {
        String version = detectVersion(pMBeanServerExecutor);
        if (version!= null) {
            return new GlassfishServerHandle(version,null,new HashMap<String, String>());
        } else {
            return null;
        }
    }

    private String detectVersion(MBeanServerExecutor pMBeanServerExecutor) {
        String fullVersion = getSingleStringAttribute(pMBeanServerExecutor,"com.sun.appserv:j2eeType=J2EEServer,*","serverVersion");
        String version = extractVersionFromFullVersion(fullVersion);
        if (fullVersion == null || "3".equals(version)) {
            String versionFromAmx = getSingleStringAttribute(pMBeanServerExecutor,"amx:type=domain-root,*","ApplicationServerFullVersion");
            version =
                    getVersionFromFullVersion(
                            version,versionFromAmx != null ?
                                     versionFromAmx :
                                     System.getProperty("glassfish.version")
                    );
        } else if (mBeanExists(pMBeanServerExecutor,"com.sun.appserver:type=Host,*")) {
            // Last desperate try to get hold of Glassfish MBean
            version = "3";
        }
        return version;
    }

    private String extractVersionFromFullVersion(String pFullVersion) {
        if (pFullVersion != null) {
            Matcher matcher = GLASSFISH_VERSION.matcher(pFullVersion);
            if (matcher.matches()) {
               return matcher.group(1);
            }
        }
        return null;
    }

    private boolean isAmxBooted(MBeanServerExecutor pServerManager) {
        return mBeanExists(pServerManager,"amx:type=domain-root,*");
    }

<<<<<<< HEAD
    private synchronized boolean bootAmx(MBeanServerExecutor pServers, JolokiaContext pCtx) {
=======
    // Return true if AMX could be booted, false otherwise
    private synchronized boolean bootAmx(MBeanServerExecutor pServers, final LogHandler pLoghandler) {
>>>>>>> ee043b27
        ObjectName bootMBean = null;
        try {
            bootMBean = new ObjectName("amx-support:type=boot-amx");
        } catch (MalformedObjectNameException e) {
            // Cannot happen ....
        }
        try {
            pServers.call(bootMBean, new MBeanServerExecutor.MBeanAction<Void>() {
                /** {@inheritDoc} */
                public Void execute(MBeanServerConnection pConn, ObjectName pName, Object ... extraArgs)
                        throws ReflectionException, InstanceNotFoundException, IOException, MBeanException {
                    pConn.invoke(pName, "bootAMX", null, null);
                    return null;
                }
            });
            return true;
        } catch (InstanceNotFoundException e) {
            pCtx.error("No bootAmx MBean found: " + e, e);
            // Can happen, when a call to bootAmx comes to early before the bean
            // is registered
            return false;
        } catch (IllegalArgumentException e) {
            pCtx.error("Exception while booting AMX: " + e, e);
            // We dont try it again
            return true;
        } catch (Exception e) {
            pCtx.error("Exception while executing bootAmx: " + e, e);
            // dito
            return true;
        }
    }

    private String getVersionFromFullVersion(String pOriginalVersion,String pFullVersion) {
        if (pFullVersion == null) {
            return pOriginalVersion;
        }
        Matcher v3Matcher = GLASSFISH_FULL_VERSION.matcher(pFullVersion);
        if (v3Matcher.matches()) {
            return v3Matcher.group(1);
        } else {
            return pOriginalVersion;
        }
    }

    private class GlassfishServerHandle extends ServerHandle {
        private boolean amxShouldBeBooted = false;
        private JolokiaContext jolokiaContext;

        /**
         * Server handle for a glassfish server
         *
         * @param version Glassfish version
         * @param agentUrl agent url
         * @param extraInfo extra infos
         */
        public GlassfishServerHandle(String version, URL agentUrl, Map<String, String> extraInfo) {
            super("Oracle", "glassfish", version, agentUrl, extraInfo);
        }

        @Override
        /** {@inheritDoc} */
        public Map<String, String> getExtraInfo(MBeanServerExecutor pServerManager) {
            Map<String,String> extra = super.getExtraInfo(pServerManager);
            if (extra != null && getVersion().startsWith("3")) {
                extra.put("amxBooted",Boolean.toString(isAmxBooted(pServerManager)));
            }
            return extra;
        }

        @Override
        /** {@inheritDoc} */
        public void preDispatch(MBeanServerExecutor pMBeanServerExecutor, JmxRequest pJmxReq) {
            if (amxShouldBeBooted) {
<<<<<<< HEAD
                amxShouldBeBooted = bootAmx(pMBeanServerExecutor,jolokiaContext);
=======
                // Clear flag only of bootAMX succeed or fails with an unrecoverable error
                amxShouldBeBooted = !bootAmx(pMBeanServerExecutor,logHandler);
>>>>>>> ee043b27
            }
        }

        @Override
        /** {@inheritDoc} */
        public void postDetect(MBeanServerExecutor pServerManager,
                               JolokiaContext pCtx) {
            JSONObject opts = getDetectorOptions(pCtx);
            amxShouldBeBooted = (opts == null || opts.get("bootAmx") == null || (Boolean) opts.get("bootAmx"))
                                && !isAmxBooted(pServerManager);
            jolokiaContext = pCtx;
        }
    }


}<|MERGE_RESOLUTION|>--- conflicted
+++ resolved
@@ -93,12 +93,8 @@
         return mBeanExists(pServerManager,"amx:type=domain-root,*");
     }
 
-<<<<<<< HEAD
+    // Return true if AMX could be booted, false otherwise
     private synchronized boolean bootAmx(MBeanServerExecutor pServers, JolokiaContext pCtx) {
-=======
-    // Return true if AMX could be booted, false otherwise
-    private synchronized boolean bootAmx(MBeanServerExecutor pServers, final LogHandler pLoghandler) {
->>>>>>> ee043b27
         ObjectName bootMBean = null;
         try {
             bootMBean = new ObjectName("amx-support:type=boot-amx");
@@ -172,12 +168,8 @@
         /** {@inheritDoc} */
         public void preDispatch(MBeanServerExecutor pMBeanServerExecutor, JmxRequest pJmxReq) {
             if (amxShouldBeBooted) {
-<<<<<<< HEAD
-                amxShouldBeBooted = bootAmx(pMBeanServerExecutor,jolokiaContext);
-=======
                 // Clear flag only of bootAMX succeed or fails with an unrecoverable error
-                amxShouldBeBooted = !bootAmx(pMBeanServerExecutor,logHandler);
->>>>>>> ee043b27
+                amxShouldBeBooted = !bootAmx(pMBeanServerExecutor,jolokiaContext);
             }
         }
 
