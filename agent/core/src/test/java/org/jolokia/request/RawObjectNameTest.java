--- conflicted
+++ resolved
@@ -36,15 +36,8 @@
 /**
  */
 public class RawObjectNameTest {
-<<<<<<< HEAD
     private BackendManager backendManager =
             new BackendManager(new TestJolokiaContext(), new TestRequestDispatcher());
-=======
-    private Configuration config     = new Configuration(ConfigKey.AGENT_ID, UUID.randomUUID().toString());
-    private LogHandler    logHandler = new LogHandler.StdoutLogHandler(false);
-
-    private BackendManager backendManager = new BackendManager(config, logHandler, null, true /* Lazy Init */);
->>>>>>> 4417ab31
 
     @Test
     public void testListRawObjectNameAccess() throws Exception {
