--- conflicted
+++ resolved
@@ -19,6 +19,8 @@
 import java.io.IOException;
 import java.io.InputStream;
 import java.io.OutputStream;
+import java.io.OutputStreamWriter;
+import java.io.Writer;
 import java.net.InetSocketAddress;
 import java.net.URI;
 import java.security.PrivilegedActionException;
@@ -44,6 +46,8 @@
 import org.jolokia.server.core.request.EmptyResponseException;
 import org.jolokia.server.core.service.api.JolokiaContext;
 import org.jolokia.server.core.util.ChunkedWriter;
+import org.jolokia.server.core.util.IoUtil;
+import org.jolokia.server.core.util.MimeTypeUtil;
 import org.json.simple.JSONAware;
 import org.json.simple.JSONStreamAware;
 import com.sun.net.httpserver.Headers;
@@ -85,29 +89,7 @@
             contextPath += "/";
         }
 
-<<<<<<< HEAD
         requestHandler = new HttpRequestHandler(jolokiaContext);
-=======
-    /**
-     * Start the handler
-     *
-     * @param pLazy whether initialisation should be done lazy.
-     */
-    public void start(boolean pLazy) {
-        Restrictor restrictor = createRestrictor();
-        backendManager = new BackendManager(configuration, logHandler, restrictor, pLazy);
-        requestHandler = new HttpRequestHandler(configuration, backendManager, logHandler);
-        if (listenForDiscoveryMcRequests(configuration)) {
-            try {
-                String multicastGroup = configuration.get(ConfigKey.MULTICAST_GROUP);
-                int multicastPort = configuration.getAsInt(ConfigKey.MULTICAST_PORT);
-                discoveryMulticastResponder = new DiscoveryMulticastResponder(backendManager, restrictor, multicastGroup, multicastPort, logHandler);
-                discoveryMulticastResponder.start();
-            } catch (IOException e) {
-                logHandler.error("Cannot start discovery multicast handler: " + e, e);
-            }
-        }
->>>>>>> d7f424d0
     }
      /**
      * Handler a request. If the handler is not yet started, an exception is thrown
@@ -213,12 +195,11 @@
         BackChannelHolder.set(new HttpExchangeBackChannel(pExchange,backChannelThreadPool));
     }
 
-<<<<<<< HEAD
     private void releaseBackChannel() {
         BackChannelHolder.remove();
     }
 
-=======
+
 
     private void validateCallbackIfGiven(ParsedUri pUri) {
         String callback = pUri.getParameter(ConfigKey.CALLBACK.getKeyValue());
@@ -226,7 +207,6 @@
             throw new IllegalArgumentException("Invalid callback name given, which must be a valid javascript function name");
         }
     }
->>>>>>> d7f424d0
 
     // ========================================================================
 
@@ -365,23 +345,10 @@
 
     // Get the proper mime type according to configuration
     private String getMimeType(ParsedUri pParsedUri) {
-<<<<<<< HEAD
-        if (pParsedUri.getParameter(ConfigKey.CALLBACK.getKeyValue()) != null) {
-            return "text/javascript";
-        } else {
-            String mimeType = pParsedUri.getParameter(ConfigKey.MIME_TYPE.getKeyValue());
-            if (mimeType != null) {
-                return mimeType;
-            }
-            mimeType = jolokiaContext.getConfig(ConfigKey.MIME_TYPE);
-            return mimeType != null ? mimeType : ConfigKey.MIME_TYPE.getDefaultValue();
-        }
-=======
         return MimeTypeUtil.getResponseMimeType(
             pParsedUri.getParameter(ConfigKey.MIME_TYPE.getKeyValue()),
-            configuration.get(ConfigKey.MIME_TYPE),
+            jolokiaContext.getConfig(ConfigKey.MIME_TYPE),
             pParsedUri.getParameter(ConfigKey.CALLBACK.getKeyValue()));
->>>>>>> d7f424d0
     }
 
 
