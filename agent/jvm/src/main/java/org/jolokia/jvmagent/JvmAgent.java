--- conflicted
+++ resolved
@@ -99,9 +99,10 @@
                     awaitServerInitialization(instrumentation);
 
                     server = new JolokiaServer(pConfig);
-
-                    server.start(pLazy);
-                    setStateMarker();
+                    synchronized (server) {
+                        server.start(pLazy);
+                        setStateMarker();
+                    }
 
                     System.out.println("Jolokia: Agent started with URL " + server.getUrl());
                 } catch (RuntimeException exp) {
@@ -127,17 +128,18 @@
             detector.jvmAgentStartup(instrumentation);
         }
     }
-<<<<<<< HEAD
-
-=======
->>>>>>> d7f424d0
 
     private static void stopAgent() {
         try {
-            server.stop();
-            clearStateMarker();
+            if (server != null) {
+                synchronized (server) {
+                    server.stop();
+                    clearStateMarker();
+                }
+            }
         } catch (RuntimeException exp) {
             System.err.println("Could not stop Jolokia agent: " + exp);
+            exp.printStackTrace();
         }
     }
 
