--- conflicted
+++ resolved
@@ -68,11 +68,7 @@
      * @param agentArgs arguments as given on the command line
      */
     public static void premain(String agentArgs) {
-<<<<<<< HEAD
         startAgent(new JvmAgentConfig(agentArgs),true /* lazy */);
-=======
-        startAgent(new JvmAgentConfig(agentArgs), true /* register and detect lazy */);
->>>>>>> cccb2da2
     }
 
     /**
