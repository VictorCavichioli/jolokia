--- conflicted
+++ resolved
@@ -68,13 +68,8 @@
      *
      * @param agentArgs arguments as given on the command line
      */
-<<<<<<< HEAD
-    public static void premain(String agentArgs) {
-        startAgent(new JvmAgentConfig(agentArgs), true /* register and detect lazy */);
-=======
     public static void premain(String agentArgs, Instrumentation inst) {
         startAgent(new JvmAgentConfig(agentArgs), true /* register and detect lazy */, inst);
->>>>>>> 03523022
     }
 
     /**
@@ -92,21 +87,15 @@
         }
     }
 
-<<<<<<< HEAD
-    private static void startAgent(JvmAgentConfig pConfig, boolean pLazy)  {
-        try {
-            server = new JolokiaServer(pConfig,pLazy);
-=======
     private static void startAgent(final JvmAgentConfig pConfig, final boolean pLazy, final Instrumentation instrumentation)  {
-        // start the JolokiaServer in a new daemon thread 
+        // start the JolokiaServer in a new daemon thread
         Thread jolokiaStartThread = new Thread("JolokiaStart") {
             public void run() {
                 try {
                     // block until the server supporting early detection is initialized
                     awaitServerInitialization(pConfig, instrumentation);
-                    
+
                     server = new JolokiaServer(pConfig,pLazy);
->>>>>>> 03523022
 
                     server.start();
                     setStateMarker();
@@ -116,33 +105,33 @@
                     System.err.println("Could not start Jolokia agent: " + exp);
                 } catch (IOException exp) {
                     System.err.println("Could not start Jolokia agent: " + exp);
-                }  
+                }
             }
         };
         jolokiaStartThread.setDaemon(true);
         jolokiaStartThread.start();
     }
-    
+
     /**
      * Lookup the server detectors and await the server initialization.
-     *    
-     * @param instrumentation 
+     *
+     * @param instrumentation
      * @see ServerDetector#earlyDetect(Instrumentation)
      * @see ServerDetector#awaitServerInitialization(Instrumentation)
      */
     private static void awaitServerInitialization(JvmAgentConfig pConfig, final Instrumentation instrumentation) {
         List<ServerDetector> detectors = MBeanServerHandler.lookupDetectors();
         for (ServerDetector detector:detectors) {
-            // TODO add feature to JvmAgentConfig to be able to skip earlyDetect & awaitServerInitialization 
-            // for a detector. 
+            // TODO add feature to JvmAgentConfig to be able to skip earlyDetect & awaitServerInitialization
+            // for a detector.
             if (detector.earlyDetect(instrumentation)) {
-                System.out.format("Jolokia: await server initialization using %s%n", detector.getClass().getName()); 
+                System.out.format("Jolokia: await server initialization using %s%n", detector.getClass().getName());
                 detector.awaitServerInitialization(instrumentation);
                 System.out.format("Jolokia: await server initialization done%n");
             }
         }
     };
-    
+
 
     private static void stopAgent() {
         try {
