--- conflicted
+++ resolved
@@ -234,7 +234,6 @@
         url = detectAgentUrl(pServer, pConfig, pConfig.getContextPath());
     }
 
-<<<<<<< HEAD
     // Create the JolokiaHttpHandler either directly or lazily
     private HttpHandler createJolokiaHttpHandler(boolean pLazy) {
         if (pLazy) {
@@ -247,19 +246,10 @@
     // Startup the context and create the HttpHandler
     private HttpHandler startupJolokiaContext() {
         JolokiaContext jolokiaContext = serviceManager.start();
-        JolokiaHttpHandler jolokiaHttpHandler =
-                config.useHttps() ?
-                        new JolokiaHttpsHandler(jolokiaContext, config) :
-                        new JolokiaHttpHandler(jolokiaContext);
+        JolokiaHttpHandler jolokiaHttpHandler = new JolokiaHttpHandler(jolokiaContext);
         updateAgentUrl(jolokiaContext);
         return jolokiaHttpHandler;
     }
-=======
-        // Create proper context along with handler
-        final String contextPath = pConfig.getContextPath();
-        jolokiaHttpHandler = new JolokiaHttpHandler(pConfig.getJolokiaConfig());
-        HttpContext context = pServer.createContext(contextPath, jolokiaHttpHandler);
->>>>>>> 69586e7d
 
     // Update the Agent URL from the configuration or own URL
     private void updateAgentUrl(JolokiaContext pJolokiaContext) {
