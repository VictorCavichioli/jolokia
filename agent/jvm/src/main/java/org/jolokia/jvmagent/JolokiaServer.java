package org.jolokia.jvmagent;

/*
 * Copyright 2009-2013 Roland Huss
 *
 * Licensed under the Apache License, Version 2.0 (the "License");
 * you may not use this file except in compliance with the License.
 * You may obtain a copy of the License at
 *
 *       http://www.apache.org/licenses/LICENSE-2.0
 *
 * Unless required by applicable law or agreed to in writing, software
 * distributed under the License is distributed on an "AS IS" BASIS,
 * WITHOUT WARRANTIES OR CONDITIONS OF ANY KIND, either express or implied.
 * See the License for the specific language governing permissions and
 * limitations under the License.
 */

import java.io.FileInputStream;
import java.io.IOException;
import java.net.InetAddress;
import java.net.InetSocketAddress;
import java.security.*;
import java.util.concurrent.*;

import javax.net.ssl.*;

import com.sun.net.httpserver.*;
import org.jolokia.restrictor.RestrictorServiceFactory;
import org.jolokia.service.JolokiaContext;
import org.jolokia.service.JolokiaServiceManager;
import org.jolokia.service.impl.JolokiaServiceManagerImpl;
import org.jolokia.util.StdoutLogHandler;

/**
 * Factory for creating the HttpServer used for exporting
 * the Jolokia protocol
 *
 * @author roland
 * @since 12.08.11
 */
public class JolokiaServer {

    // Overall configuration
    private JolokiaServerConfig config;

    // Whether the initialisation should be done lazy
    private boolean lazy;

    // Thread for proper cleaning up our server thread
    // on exit
    private CleanupThread cleaner = null;

    // Http/Https server to use
    private HttpServer httpServer;

    // HttpServer address
    private InetSocketAddress serverAddress;

    // Agent URL
    private String url;

    // Handler for jolokia requests
    private JolokiaHttpHandler jolokiaHttpHandler;

    // Thread factory which creates only daemon threads
    private ThreadFactory daemonThreadFactory = new DaemonThreadFactory();

    /**
     * Create the Jolokia server which in turn creates an HttpServer for serving Jolokia requests.
     *
     * @param pConfig configuration for this server
     * @param pLazy lazy initialisation if true. This is required for agents
     *              configured via startup options since at this early boot time
     *              the JVM is not fully setup for the server detectors-default to work
     * @throws IOException if initialization fails
     */
    public JolokiaServer(JolokiaServerConfig pConfig, boolean pLazy) throws IOException {
        init(pConfig, pLazy);
    }

    /**
     * Create the Jolokia server by using an existing HttpServer to which a request handler
     * gets added.
     *
     * @param pServer HttpServer to use
     * @param pConfig configuration for this server
     * @param pLazy lazy initialisation if true. This is required for agents
     *              configured via startup options since at this early boot time
     *              the JVM is not fully setup for the server detectors to work
     */
    public JolokiaServer(HttpServer pServer,JolokiaServerConfig pConfig, boolean pLazy) {
        init(pServer,pConfig,pLazy);
    }

    /**
     * No arg constructor usable by subclasses. The {@link #init(JolokiaServerConfig, boolean)} must be called later on
     * for initialization
     */
    protected JolokiaServer() {}

    /**
     * Start this server. If we manage an own HttpServer, then the HttpServer will
     * be started as well.
     */
    public void start() {
        jolokiaHttpHandler.start(lazy);

        if (httpServer != null) {
            // Starting our own server in an own thread group with a fixed name
            // so that the cleanup thread can recognize it.
            ThreadGroup threadGroup = new ThreadGroup("jolokia");
            threadGroup.setDaemon(false);

            Thread starterThread = new Thread(threadGroup,new Runnable() {
            @Override
            public void run() {
                httpServer.start();
            }
        });
            starterThread.start();
            cleaner = new CleanupThread(httpServer,threadGroup);
            cleaner.start();
        }
    }

    /**
     * Stop the HTTP server
     */
    public void stop() {
        jolokiaHttpHandler.stop();

        if (cleaner != null) {
            cleaner.stopServer();
        }
    }

    /**
     * URL how this agent can be reached from the outside.
     *
     * @return the agent URL
     */
    public String getUrl() {
        return url;
    }

    /**
     * Get configuration for this server
     *
     * @return server configuration
     */
    public JolokiaServerConfig getServerConfig() {
        return config;
    }

    // =========================================================================================

    /**
     * Initialize this JolokiaServer and use an own created HttpServer
     *
     * @param pConfig configuartion to use
     * @param pLazy whether to do the inialization lazy or not
     * @throws IOException if the creation of the HttpServer fails
     */
    protected final void init(JolokiaServerConfig pConfig, boolean pLazy) throws IOException {
        // We manage it on our own
        httpServer = createHttpServer(pConfig);
        init(httpServer,pConfig,pLazy);
    }

    /**
     * Initialize this JolokiaServer with the given HttpServer. The calle is responsible for managing (starting/stopping)
     * the HttpServer.
     *
     * @param pServer server to use
     * @param pConfig configuration
     * @param pLazy whether the initialization should be done lazy or not
     */
    protected final void init(HttpServer pServer, JolokiaServerConfig pConfig, boolean pLazy)  {
        config = pConfig;
        lazy = pLazy;

        // Create proper context along with handler
        final String contextPath = pConfig.getContextPath();
        jolokiaHttpHandler = new JolokiaHttpHandler(pConfig.getJolokiaConfig());
        HttpContext context = pServer.createContext(contextPath, jolokiaHttpHandler);

        // Add authentication if configured
        final Authenticator authenticator = pConfig.getAuthenticator();
        if (authenticator != null) {
            context.setAuthenticator(authenticator);
        }

        // Get own URL for later reference
        serverAddress= pServer.getAddress();
        InetAddress realAddress;
        int port;
        if (serverAddress != null) {
            realAddress = serverAddress.getAddress();
            port = serverAddress.getPort();
        } else {
            realAddress = pConfig.getAddress();
            port = pConfig.getPort();
        }
<<<<<<< HEAD


        // Create proper context along with handler
        final String contextPath = config.getContextPath();

        StdoutLogHandler log = new StdoutLogHandler();

        // TODO: CTX Init
        JolokiaServiceManager serviceManager = new JolokiaServiceManagerImpl();
        serviceManager.addService(config.getJolokiaConfig());
        serviceManager.addService(log);

        // Add a restrictor factory
        serviceManager.addServiceFactory(new RestrictorServiceFactory(null));

        JolokiaContext jolokiaContext = serviceManager.start();
        jolokiaHttpHandler = new JolokiaHttpHandler(jolokiaContext);
        HttpContext context = httpServer.createContext(contextPath, jolokiaHttpHandler);

        // Special customizations
        addAuthenticatorIfNeeded(config.getUser(),config.getPassword(),context);
        initializeExecutor();

        InetSocketAddress realSocketAddress = httpServer.getAddress();
        InetAddress realAddress = realSocketAddress.getAddress() != null ? realSocketAddress.getAddress() : address;
=======
>>>>>>> a02fe23d
        url = String.format("%s://%s:%d%s",
                            pConfig.getProtocol(),realAddress.getCanonicalHostName(),port,contextPath);
    }

    /**
     * Create the HttpServer to use. Can be overridden if a custom or already existing HttpServer should be
     * used
     *
     * @return HttpServer to use
     * @throws IOException if something fails during the initialisation
     */
    private HttpServer createHttpServer(JolokiaServerConfig pConfig) throws IOException {
        int port = pConfig.getPort();
        InetAddress address = pConfig.getAddress();
        String protocol = pConfig.getProtocol();
        InetSocketAddress socketAddress = new InetSocketAddress(address,port);

        HttpServer server =
                protocol.equalsIgnoreCase("https") ?
                        createHttpsServer(socketAddress, pConfig) :
                        HttpServer.create(socketAddress, pConfig.getBacklog());

        // Prepare executor pool
        Executor executor;
        String mode = pConfig.getExecutor();
        if ("fixed".equalsIgnoreCase(mode)) {
            executor = Executors.newFixedThreadPool(pConfig.getThreadNr(), daemonThreadFactory);
        } else if ("cached".equalsIgnoreCase(mode)) {
            executor = Executors.newCachedThreadPool(daemonThreadFactory);
        } else {
            executor = Executors.newSingleThreadExecutor(daemonThreadFactory);
        }
        server.setExecutor(executor);

        return server;
    }


    // =========================================================================================================
    // HTTPS handling

    private HttpServer createHttpsServer(InetSocketAddress pSocketAddress,JolokiaServerConfig pConfig) {
        // initialise the HTTPS server
        try {
            HttpsServer server = HttpsServer.create(pSocketAddress, pConfig.getBacklog());
            SSLContext sslContext = SSLContext.getInstance("TLS");

            // initialise the keystore
            char[] password = pConfig.getKeystorePassword();
            KeyStore ks = KeyStore.getInstance("JKS");
            FileInputStream fis = null;
            try {
                fis = new FileInputStream(pConfig.getKeystore());
                ks.load(fis, password);
            } finally {
                if (fis != null) {
                    fis.close();
                }
            }
            // setup the key manager factory
            KeyManagerFactory kmf = KeyManagerFactory.getInstance("SunX509");
            kmf.init(ks, password);

            // setup the trust manager factory
            TrustManagerFactory tmf = TrustManagerFactory.getInstance("SunX509");
            tmf.init(ks);

            // setup the HTTPS context and parameters
            sslContext.init(kmf.getKeyManagers(),tmf.getTrustManagers(), null);
            server.setHttpsConfigurator(new JolokiaHttpsConfigurator(sslContext, pConfig.useSslClientAuthentication()));
            return server;
        } catch (GeneralSecurityException e) {
            throw new IllegalStateException("Cannot use keystore for https communication: " + e,e);
        } catch (IOException e) {
            throw new IllegalStateException("Cannot open keystore for https communication: " + e,e);
        }
    }

    /**
     * @return the address that the server is listening on. Thus, a program can initialize the server
     * with 'port 0' and then retrieve the actual running port that was bound.
     */
    public InetSocketAddress getAddress() {
        return serverAddress;
    }

    // ======================================================================================

    // Thread factory for creating daemon threads only
    private static class DaemonThreadFactory implements ThreadFactory {

        @Override
        /** {@inheritDoc} */
        public Thread newThread(Runnable r) {
            Thread t = new Thread(r);
            t.setDaemon(true);
            return t;
        }
    }

    // HTTPS configurator
    private static final class JolokiaHttpsConfigurator extends HttpsConfigurator {
        private boolean useClientAuthentication;

        private JolokiaHttpsConfigurator(SSLContext pSSLContext,boolean pUseClientAuthenication) {
            super(pSSLContext);
            useClientAuthentication = pUseClientAuthenication;
        }

        /** {@inheritDoc} */
        public void configure(HttpsParameters params) {
            try {
                // initialise the SSL context
                SSLContext context = SSLContext.getDefault();
                SSLEngine engine = context.createSSLEngine();
                params.setNeedClientAuth(useClientAuthentication);
                params.setCipherSuites(engine.getEnabledCipherSuites());
                params.setProtocols(engine.getEnabledProtocols());

                // get the default parameters
                params.setSSLParameters(context.getDefaultSSLParameters());
            } catch (NoSuchAlgorithmException e) {
                throw new IllegalArgumentException("jolokia: Exception while configuring SSL context: " + e,e);
            }
        }
    }
}
<|MERGE_RESOLUTION|>--- conflicted
+++ resolved
@@ -182,8 +182,21 @@
 
         // Create proper context along with handler
         final String contextPath = pConfig.getContextPath();
-        jolokiaHttpHandler = new JolokiaHttpHandler(pConfig.getJolokiaConfig());
+
+        StdoutLogHandler log = new StdoutLogHandler();
+
+        // TODO: CTX Init
+        JolokiaServiceManager serviceManager = new JolokiaServiceManagerImpl();
+        serviceManager.addService(config.getJolokiaConfig());
+        serviceManager.addService(log);
+
+        // Add a restrictor factory
+        serviceManager.addServiceFactory(new RestrictorServiceFactory(null));
+
+        JolokiaContext jolokiaContext = serviceManager.start();
+        jolokiaHttpHandler = new JolokiaHttpHandler(jolokiaContext);
         HttpContext context = pServer.createContext(contextPath, jolokiaHttpHandler);
+
 
         // Add authentication if configured
         final Authenticator authenticator = pConfig.getAuthenticator();
@@ -202,34 +215,6 @@
             realAddress = pConfig.getAddress();
             port = pConfig.getPort();
         }
-<<<<<<< HEAD
-
-
-        // Create proper context along with handler
-        final String contextPath = config.getContextPath();
-
-        StdoutLogHandler log = new StdoutLogHandler();
-
-        // TODO: CTX Init
-        JolokiaServiceManager serviceManager = new JolokiaServiceManagerImpl();
-        serviceManager.addService(config.getJolokiaConfig());
-        serviceManager.addService(log);
-
-        // Add a restrictor factory
-        serviceManager.addServiceFactory(new RestrictorServiceFactory(null));
-
-        JolokiaContext jolokiaContext = serviceManager.start();
-        jolokiaHttpHandler = new JolokiaHttpHandler(jolokiaContext);
-        HttpContext context = httpServer.createContext(contextPath, jolokiaHttpHandler);
-
-        // Special customizations
-        addAuthenticatorIfNeeded(config.getUser(),config.getPassword(),context);
-        initializeExecutor();
-
-        InetSocketAddress realSocketAddress = httpServer.getAddress();
-        InetAddress realAddress = realSocketAddress.getAddress() != null ? realSocketAddress.getAddress() : address;
-=======
->>>>>>> a02fe23d
         url = String.format("%s://%s:%d%s",
                             pConfig.getProtocol(),realAddress.getCanonicalHostName(),port,contextPath);
     }
