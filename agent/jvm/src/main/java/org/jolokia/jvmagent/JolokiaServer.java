--- conflicted
+++ resolved
@@ -64,10 +64,6 @@
     // Agent URL
     private String url;
 
-<<<<<<< HEAD
-    // Thread factory which creates only daemon threads
-    private ThreadFactory daemonThreadFactory = new DaemonThreadFactory();
-
     // Service Manager in use
     private JolokiaServiceManager serviceManager;
 
@@ -87,10 +83,6 @@
     public JolokiaServer(JolokiaServerConfig pConfig) throws IOException {
         init(pConfig, null);
     }
-=======
-    // Handler for jolokia requests
-    private JolokiaHttpHandler jolokiaHttpHandler;
->>>>>>> d7f424d0
 
     /**
      * Create the Jolokia server which in turn creates an HttpServer for serving Jolokia requests.
@@ -416,7 +408,7 @@
         String keystoreFile = pConfig.getKeystore();
         KeyStore keystore = KeyStore.getInstance(pConfig.getKeyStoreType());
         if (keystoreFile != null) {
-            // Load everything from a keystore which must include CA (if useClientSslAuthenticatin is used) and
+            // Load everything from a keystore which must include CA (if useClientSslAuthentication is used) and
             // server cert/key
             loadKeyStoreFromFile(keystore, keystoreFile, password);
         } else {
@@ -489,19 +481,7 @@
         // --> http://www.cs.umd.edu/~pugh/java/memoryModel/DoubleCheckedLocking.html)
         private volatile HttpHandler realHandler;
 
-        private int threadInitNumber;
-        private final String threadNamePrefix;
-
-        public DaemonThreadFactory(String threadNamePrefix) {
-            this.threadNamePrefix = threadNamePrefix;
-        }
-
-        private synchronized int nextThreadNum() {
-            return threadInitNumber++;
-        }
-
         @Override
-<<<<<<< HEAD
         public void handle(HttpExchange pHttpExchange) throws IOException {
             if (realHandler == null) {
                 synchronized (this) {
@@ -511,47 +491,6 @@
                 }
             }
             realHandler.handle(pHttpExchange);
-=======
-        /** {@inheritDoc} */
-        public Thread newThread(Runnable r) {
-            Thread t = new Thread(r, threadNamePrefix + nextThreadNum());
-            t.setDaemon(true);
-            return t;
-        }
-    }
-
-    // HTTPS configurator
-    private static final class JolokiaHttpsConfigurator extends HttpsConfigurator {
-        private JolokiaServerConfig serverConfig;
-        private SSLContext context;
-
-        private JolokiaHttpsConfigurator(SSLContext pSSLContext, JolokiaServerConfig pConfig) {
-            super(pSSLContext);
-            this.context = pSSLContext;
-            this.serverConfig = pConfig;
-        }
-
-        /** {@inheritDoc} */
-        public void configure(HttpsParameters params) {
-            // initialise the SSL context
-            SSLEngine engine = context.createSSLEngine();
-            // get the default parameters
-            SSLParameters defaultSSLParameters = context.getDefaultSSLParameters();
-
-            // Cert authentication is delayed later to the ClientCertAuthenticator
-            params.setWantClientAuth(serverConfig.useSslClientAuthentication());
-            defaultSSLParameters.setWantClientAuth(serverConfig.useSslClientAuthentication());
-
-            // Cipher Suites
-            params.setCipherSuites(serverConfig.getSSLCipherSuites());
-            defaultSSLParameters.setCipherSuites(serverConfig.getSSLCipherSuites());
-
-            // Protocols
-            params.setProtocols(serverConfig.getSSLProtocols());
-            defaultSSLParameters.setProtocols(serverConfig.getSSLProtocols());
-
-            params.setSSLParameters(defaultSSLParameters);
->>>>>>> d7f424d0
         }
     }
 }
