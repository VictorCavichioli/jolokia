package org.jolokia.jvmagent;

/*
 * Copyright 2009-2013 Roland Huss
 *
 * Licensed under the Apache License, Version 2.0 (the "License");
 * you may not use this file except in compliance with the License.
 * You may obtain a copy of the License at
 *
 *       http://www.apache.org/licenses/LICENSE-2.0
 *
 * Unless required by applicable law or agreed to in writing, software
 * distributed under the License is distributed on an "AS IS" BASIS,
 * WITHOUT WARRANTIES OR CONDITIONS OF ANY KIND, either express or implied.
 * See the License for the specific language governing permissions and
 * limitations under the License.
 */

import java.io.*;
import java.net.InetSocketAddress;
import java.net.URI;
import java.text.SimpleDateFormat;
import java.util.*;
import java.util.regex.Matcher;
import java.util.regex.Pattern;

import javax.management.MalformedObjectNameException;
import javax.management.RuntimeMBeanException;

import com.sun.net.httpserver.*;
import org.jolokia.server.core.config.ConfigKey;
import org.jolokia.server.core.http.HttpRequestHandler;
import org.jolokia.server.core.service.api.JolokiaContext;
import org.json.simple.JSONAware;

/**
 * HttpHandler for handling a jolokia request
 *
 * @author roland
 * @since Mar 3, 2010
 */
public class JolokiaHttpHandler implements HttpHandler {

    // The HttpRequestHandler
    private HttpRequestHandler requestHandler;

    // Context of this request
    private String contextPath;

    // Content type matching
    private Pattern contentTypePattern = Pattern.compile(".*;\\s*charset=([^;,]+)\\s*.*");

    // Formatted for formatting Date response headers
    private final SimpleDateFormat rfc1123Format;

    // Global context
    private JolokiaContext jolokiaContext;

    /**
     * Create a new HttpHandler for processing HTTP request
     *
     * @param pJolokiaContext jolokia context
     */
    public JolokiaHttpHandler(JolokiaContext pJolokiaContext) {
        jolokiaContext = pJolokiaContext;

        contextPath = jolokiaContext.getConfig(ConfigKey.AGENT_CONTEXT);
        if (!contextPath.endsWith("/")) {
            contextPath += "/";
        }

        rfc1123Format = new SimpleDateFormat("EEE, dd MMM yyyy HH:mm:ss zzz", Locale.US);
        rfc1123Format.setTimeZone(TimeZone.getTimeZone("GMT"));
        requestHandler = new HttpRequestHandler(jolokiaContext);
    }

    /**
     * Handler a request. If the handler is not yet started, an exception is thrown
     *
     * @param pExchange the request/response object
     * @throws IOException if something fails during handling
     * @throws IllegalStateException if the handler has not yet been started
     */
    @Override
    @SuppressWarnings({"PMD.AvoidCatchingThrowable", "PMD.AvoidInstanceofChecksInCatchClause"})
    public void handle(HttpExchange pExchange) throws IOException {
        JSONAware json = null;
        URI uri = pExchange.getRequestURI();
        ParsedUri parsedUri = new ParsedUri(uri, contextPath);
        try {
            // Check access policy
            InetSocketAddress address = pExchange.getRemoteAddress();
            requestHandler.checkClientIPAccess(address.getHostName(),address.getAddress().getHostAddress());
            String method = pExchange.getRequestMethod();

            // Dispatch for the proper HTTP request method
            if ("GET".equalsIgnoreCase(method)) {
                setHeaders(pExchange);
                json = executeGetRequest(parsedUri);
            } else if ("POST".equalsIgnoreCase(method)) {
                setHeaders(pExchange);
                json = executePostRequest(pExchange, parsedUri);
            } else if ("OPTIONS".equalsIgnoreCase(method)) {
                performCorsPreflightCheck(pExchange);
            } else {
                throw new IllegalArgumentException("HTTP Method " + method + " is not supported.");
            }
            if (jolokiaContext.isDebug()) {
                jolokiaContext.info("Response: " + json);
            }
        } catch (Throwable exp) {
            json = requestHandler.handleThrowable(
                    exp instanceof RuntimeMBeanException ? ((RuntimeMBeanException) exp).getTargetException() : exp);
        } finally {
            sendResponse(pExchange,parsedUri,json);
        }
    }

    private JSONAware executeGetRequest(ParsedUri parsedUri) {
        return requestHandler.handleGetRequest(parsedUri.getUri().toString(),parsedUri.getPathInfo(), parsedUri.getParameterMap());
    }

    private JSONAware executePostRequest(HttpExchange pExchange, ParsedUri pUri) throws MalformedObjectNameException, IOException {
        String encoding = null;
        Headers headers = pExchange.getRequestHeaders();
        String cType =  headers.getFirst("Content-Type");
        if (cType != null) {
            Matcher matcher = contentTypePattern.matcher(cType);
            if (matcher.matches()) {
                encoding = matcher.group(1);
            }
        }
        InputStream is = pExchange.getRequestBody();
        return requestHandler.handlePostRequest(pUri.toString(),is, encoding, pUri.getParameterMap());
    }

    private void performCorsPreflightCheck(HttpExchange pExchange) {
        Headers requestHeaders = pExchange.getRequestHeaders();
        Map<String,String> respHeaders =
                requestHandler.handleCorsPreflightRequest(requestHeaders.getFirst("Origin"),
                                                          requestHeaders.getFirst("Access-Control-Request-Headers"));
        Headers responseHeaders = pExchange.getResponseHeaders();
        for (Map.Entry<String,String> entry : respHeaders.entrySet()) {
            responseHeaders.set(entry.getKey(), entry.getValue());
        }
    }

    private void setHeaders(HttpExchange pExchange) {
        String origin = requestHandler.extractCorsOrigin(pExchange.getRequestHeaders().getFirst("Origin"));
        Headers headers = pExchange.getResponseHeaders();
        if (origin != null) {
            headers.set("Access-Control-Allow-Origin",origin);
            headers.set("Access-Control-Allow-Credentials","true");
        }

        // Avoid caching at all costs
        headers.set("Cache-Control", "no-cache");
        headers.set("Pragma","no-cache");

        // Check for a date header and set it accordingly to the recommendations of
        // RFC-2616. See also {@link AgentServlet#setNoCacheHeaders()}
        // Issue: #71
        Calendar cal = Calendar.getInstance();
        headers.set("Date",rfc1123Format.format(cal.getTime()));
        // 1h  in the past since it seems, that some servlet set the date header on their
        // own so that it cannot be guaranteed that these heades are really equals.
        // It happend on Tomcat that Date: was finally set *before* Expires: in the final
        // answers some times which seems to be an implementation percularity from Tomcat
        cal.add(Calendar.HOUR, -1);
        headers.set("Expires",rfc1123Format.format(cal.getTime()));
    }

    private void sendResponse(HttpExchange pExchange, ParsedUri pParsedUri, JSONAware pJson) throws IOException {
        OutputStream out = null;
        try {
            Headers headers = pExchange.getResponseHeaders();
            if (pJson != null) {
                headers.set("Content-Type", getMimeType(pParsedUri) + "; charset=utf-8");
                String json = pJson.toJSONString();
                String callback = pParsedUri.getParameter(ConfigKey.CALLBACK.getKeyValue());
                String content = callback == null ? json : callback + "(" + json + ");";
                byte[] response = content.getBytes("UTF8");
                pExchange.sendResponseHeaders(200,response.length);
                out = pExchange.getResponseBody();
                out.write(response);
            } else {
                headers.set("Content-Type", "text/plain");
                pExchange.sendResponseHeaders(200,-1);
            }
        } finally {
            if (out != null) {
                // Always close in order to finish the request.
                // Otherwise the thread blocks.
                out.close();
            }
        }
    }

    // Get the proper mime type according to configuration
    private String getMimeType(ParsedUri pParsedUri) {
        if (pParsedUri.getParameter(ConfigKey.CALLBACK.getKeyValue()) != null) {
            return "text/javascript";
        } else {
            String mimeType = pParsedUri.getParameter(ConfigKey.MIME_TYPE.getKeyValue());
            if (mimeType != null) {
                return mimeType;
            }
            mimeType = jolokiaContext.getConfig(ConfigKey.MIME_TYPE);
            return mimeType != null ? mimeType : ConfigKey.MIME_TYPE.getDefaultValue();
        }
    }

<<<<<<< HEAD
=======
    // Creat a log handler from either the given class or by creating a default log handler printing
    // out to stderr
    private LogHandler createLogHandler(String pLogHandlerClass, String pDebug) {
        if (pLogHandlerClass != null) {
            return ClassUtil.newInstance(pLogHandlerClass);
        } else {
            final boolean debug = Boolean.valueOf(pDebug);
            return new LogHandler.StdoutLogHandler(debug);
        }
    }
>>>>>>> 06403b27
}<|MERGE_RESOLUTION|>--- conflicted
+++ resolved
@@ -209,18 +209,4 @@
             return mimeType != null ? mimeType : ConfigKey.MIME_TYPE.getDefaultValue();
         }
     }
-
-<<<<<<< HEAD
-=======
-    // Creat a log handler from either the given class or by creating a default log handler printing
-    // out to stderr
-    private LogHandler createLogHandler(String pLogHandlerClass, String pDebug) {
-        if (pLogHandlerClass != null) {
-            return ClassUtil.newInstance(pLogHandlerClass);
-        } else {
-            final boolean debug = Boolean.valueOf(pDebug);
-            return new LogHandler.StdoutLogHandler(debug);
-        }
-    }
->>>>>>> 06403b27
 }