--- conflicted
+++ resolved
@@ -31,13 +31,9 @@
 import org.jolokia.backend.dispatcher.RequestDispatcher;
 import org.jolokia.config.ConfigKey;
 import org.jolokia.http.HttpRequestHandler;
-<<<<<<< HEAD
 import org.jolokia.service.JolokiaContext;
-=======
-import org.jolokia.restrictor.*;
 import org.jolokia.util.ClassUtil;
 import org.jolokia.util.LogHandler;
->>>>>>> 917a254f
 import org.json.simple.JSONAware;
 
 /**
@@ -47,12 +43,6 @@
  * @since Mar 3, 2010
  */
 public class JolokiaHttpHandler implements HttpHandler {
-<<<<<<< HEAD
-=======
-
-    // Backendmanager for doing request
-    private BackendManager backendManager;
->>>>>>> 917a254f
 
     // The HttpRequestHandler
     private HttpRequestHandler requestHandler;
@@ -66,62 +56,35 @@
     // Formatted for formatting Date response headers
     private final SimpleDateFormat rfc1123Format;
 
-<<<<<<< HEAD
     // Global context
     private JolokiaContext jolokiaContext;
-=======
+
     // Loghandler to use
     private final LogHandler logHandler;
->>>>>>> 917a254f
+
+    public JolokiaHttpHandler(JolokiaContext pJolokiaContext, RequestDispatcher pRequestDispatcher) {
+        this(pJolokiaContext, pRequestDispatcher, null);
+    }
 
     /**
      * Create a new HttpHandler for processing HTTP request
      *
      * @param pJolokiaContext jolokia context
      */
-<<<<<<< HEAD
-    public JolokiaHttpHandler(JolokiaContext pJolokiaContext, RequestDispatcher pRequestDispatcher) {
+    public JolokiaHttpHandler(JolokiaContext pJolokiaContext, RequestDispatcher pRequestDispatcher, LogHandler pLogHandler) {
         jolokiaContext = pJolokiaContext;
 
         contextPath = jolokiaContext.getConfig(ConfigKey.AGENT_CONTEXT);
         if (!contextPath.endsWith("/")) {
             contextPath += "/";
-=======
-    public JolokiaHttpHandler(Configuration pConfig) {
-        this(pConfig,null);
-    }
-
-    /**
-     * Create a new HttpHandler for processing HTTP request
-     *
-     * @param pConfig jolokia specific config tuning the processing behaviour
-     * @param pLogHandler log-handler the log handler to use for jolokia
-     */
-    public JolokiaHttpHandler(Configuration pConfig, LogHandler pLogHandler) {
-        configuration = pConfig;
-        context = pConfig.get(ConfigKey.AGENT_CONTEXT);
-        if (!context.endsWith("/")) {
-            context += "/";
->>>>>>> 917a254f
         }
 
         rfc1123Format = new SimpleDateFormat("EEE, dd MMM yyyy HH:mm:ss zzz", Locale.US);
         rfc1123Format.setTimeZone(TimeZone.getTimeZone("GMT"));
-<<<<<<< HEAD
 
         requestHandler = new HttpRequestHandler(jolokiaContext, pRequestDispatcher);
-=======
-        logHandler = pLogHandler != null ? pLogHandler : createLogHandler(pConfig.get(ConfigKey.LOGHANDLER_CLASS));
-    }
-
-    /**
-     * Start the handler
-     * @param pLazy whether initialisation should be done lazy.
-     */
-    public void start(boolean pLazy) {
-        backendManager = new BackendManager(configuration, logHandler, createRestrictor(configuration), pLazy);
-        requestHandler = new HttpRequestHandler(configuration, backendManager, logHandler);
->>>>>>> 917a254f
+        logHandler = pLogHandler != null ? pLogHandler : createLogHandler(jolokiaContext.getConfig(ConfigKey.LOGHANDLER_CLASS),
+                                                                          Boolean.parseBoolean(jolokiaContext.getConfig(ConfigKey.DEBUG)));
     }
 
     /**
@@ -166,28 +129,6 @@
         }
     }
 
-<<<<<<< HEAD
-=======
-    private Restrictor createRestrictor(Configuration pConfig) {
-        String location = pConfig.get(ConfigKey.POLICY_LOCATION);
-        try {
-            Restrictor ret = RestrictorFactory.lookupPolicyRestrictor(location);
-            if (ret != null) {
-                logHandler.info("Using access restrictor " + location);
-                return ret;
-            } else {
-                logHandler.info("No access restrictor found, access to all MBean is allowed");
-                return new AllowAllRestrictor();
-            }
-        } catch (IOException e) {
-            logHandler.error("Error while accessing access restrictor at " + location +
-                             ". Denying all access to MBeans for security reasons. Exception: " + e, e);
-            return new DenyAllRestrictor();
-        }
-    }
-
-
->>>>>>> 917a254f
     private JSONAware executeGetRequest(ParsedUri parsedUri) {
         return requestHandler.handleGetRequest(parsedUri.getUri().toString(),parsedUri.getPathInfo(), parsedUri.getParameterMap());
     }
@@ -282,12 +223,10 @@
             return mimeType != null ? mimeType : ConfigKey.MIME_TYPE.getDefaultValue();
         }
     }
-<<<<<<< HEAD
-=======
 
     // Creat a log handler from either the given class or by creating a default log handler printing
     // out to stderr
-    private LogHandler createLogHandler(String pLogHandlerClass) {
+    private LogHandler createLogHandler(String pLogHandlerClass, final boolean pIsDebug) {
         if (pLogHandlerClass != null) {
             return ClassUtil.newInstance(pLogHandlerClass);
         } else {
@@ -309,8 +248,12 @@
                 public final void error(String message, Throwable t) {
                     System.err.println("ERROR: " + message);
                 }
+
+                @Override
+                public boolean isDebug() {
+                    return pIsDebug;
+                }
             };
         }
     }
->>>>>>> 917a254f
 }