package org.jolokia.jvmagent;

/*
 * Copyright 2009-2013 Roland Huss
 *
 * Licensed under the Apache License, Version 2.0 (the "License");
 * you may not use this file except in compliance with the License.
 * You may obtain a copy of the License at
 *
 *       http://www.apache.org/licenses/LICENSE-2.0
 *
 * Unless required by applicable law or agreed to in writing, software
 * distributed under the License is distributed on an "AS IS" BASIS,
 * WITHOUT WARRANTIES OR CONDITIONS OF ANY KIND, either express or implied.
 * See the License for the specific language governing permissions and
 * limitations under the License.
 */

import java.io.*;
import java.net.InetSocketAddress;
import java.net.URI;
import java.text.SimpleDateFormat;
import java.util.*;
import java.util.regex.Matcher;
import java.util.regex.Pattern;

import javax.management.MalformedObjectNameException;
import javax.management.RuntimeMBeanException;

import com.sun.net.httpserver.*;
import org.jolokia.backend.BackendManager;
import org.jolokia.backend.dispatcher.RequestDispatcher;
import org.jolokia.config.ConfigKey;
import org.jolokia.discovery.DiscoveryMulticastResponder;
import org.jolokia.http.HttpRequestHandler;
import org.jolokia.service.JolokiaContext;
import org.json.simple.JSONAware;

/**
 * HttpHandler for handling a jolokia request
 *
 * @author roland
 * @since Mar 3, 2010
 */
public class JolokiaHttpHandler implements HttpHandler {

    // Backendmanager for doing request
    private BackendManager backendManager;

    // The HttpRequestHandler
    private HttpRequestHandler requestHandler;

    // Context of this request
    private String contextPath;

    // Content type matching
    private Pattern contentTypePattern = Pattern.compile(".*;\\s*charset=([^;,]+)\\s*.*");

    // Formatted for formatting Date response headers
    private final SimpleDateFormat rfc1123Format;

    // Global context
    private JolokiaContext jolokiaContext;

    // Respond for discovery mc requests
    private DiscoveryMulticastResponder discoveryMulticastResponder;

    /**
     * Create a new HttpHandler for processing HTTP request
     *
     * @param pJolokiaContext jolokia context
     */
    public JolokiaHttpHandler(JolokiaContext pJolokiaContext, RequestDispatcher pRequestDispatcher) {
        jolokiaContext = pJolokiaContext;

        contextPath = jolokiaContext.getConfig(ConfigKey.AGENT_CONTEXT);
        if (!contextPath.endsWith("/")) {
            contextPath += "/";
        }

        rfc1123Format = new SimpleDateFormat("EEE, dd MMM yyyy HH:mm:ss zzz", Locale.US);
        rfc1123Format.setTimeZone(TimeZone.getTimeZone("GMT"));
        requestHandler = new HttpRequestHandler(jolokiaContext, pRequestDispatcher);
    }

<<<<<<< HEAD
=======
    /**
     * Start the handler
     * @param pLazy whether initialisation should be done lazy.
     */
    public void start(boolean pLazy) {
        Restrictor restrictor = createRestrictor(configuration);
        backendManager = new BackendManager(configuration, logHandler, restrictor, pLazy);
        requestHandler = new HttpRequestHandler(configuration, backendManager, logHandler);
        if (listenForDiscoveryMcRequests(configuration)) {
            try {
                discoveryMulticastResponder = new DiscoveryMulticastResponder(backendManager,restrictor,logHandler);
                discoveryMulticastResponder.start();
            } catch (IOException e) {
                logHandler.error("Cannot start discovery multicast handler: " + e,e);
            }
        }
    }

    private boolean listenForDiscoveryMcRequests(Configuration pConfig) {
        String enable = pConfig.get(ConfigKey.DISCOVERY_ENABLED);
        String url = pConfig.get(ConfigKey.DISCOVERY_AGENT_URL);
        return url != null || enable == null || Boolean.valueOf(enable);
    }

    /**
     * Start the handler and remember connection details which are useful for discovery messages
     *
     * @param pLazy whether initialisation should be done lazy.
     * @param pUrl agent URL
     * @param pSecured whether the communication is secured or not
     */
    public void start(boolean pLazy, String pUrl, boolean pSecured) {
        start(pLazy);

        backendManager.getAgentDetails().updateAgentParameters(pUrl, pSecured);
    }

    /**
     * Stop the handler
     */
    public void stop() {
        if (discoveryMulticastResponder != null) {
            discoveryMulticastResponder.stop();
            discoveryMulticastResponder = null;
        }
        backendManager.destroy();
        backendManager = null;
        requestHandler = null;
    }
>>>>>>> d55a986e

    /**
     * Handler a request. If the handler is not yet started, an exception is thrown
     *
     * @param pExchange the request/response object
     * @throws IOException if something fails during handling
     * @throws IllegalStateException if the handler has not yet been started
     */
    @Override
    @SuppressWarnings({"PMD.AvoidCatchingThrowable", "PMD.AvoidInstanceofChecksInCatchClause"})
    public void handle(HttpExchange pExchange) throws IOException {
        JSONAware json = null;
        URI uri = pExchange.getRequestURI();
        ParsedUri parsedUri = new ParsedUri(uri, contextPath);
        try {
            // Check access policy
            InetSocketAddress address = pExchange.getRemoteAddress();
            requestHandler.checkClientIPAccess(address.getHostName(),address.getAddress().getHostAddress());
            String method = pExchange.getRequestMethod();

            // Dispatch for the proper HTTP request method
            if ("GET".equalsIgnoreCase(method)) {
                setHeaders(pExchange);
                json = executeGetRequest(parsedUri);
            } else if ("POST".equalsIgnoreCase(method)) {
                setHeaders(pExchange);
                json = executePostRequest(pExchange, parsedUri);
            } else if ("OPTIONS".equalsIgnoreCase(method)) {
                performCorsPreflightCheck(pExchange);
            } else {
                throw new IllegalArgumentException("HTTP Method " + method + " is not supported.");
            }
            if (jolokiaContext.isDebug()) {
                jolokiaContext.info("Response: " + json);
            }
        } catch (Throwable exp) {
            json = requestHandler.handleThrowable(
                    exp instanceof RuntimeMBeanException ? ((RuntimeMBeanException) exp).getTargetException() : exp);
        } finally {
            sendResponse(pExchange,parsedUri,json);
        }
    }

    private JSONAware executeGetRequest(ParsedUri parsedUri) {
        return requestHandler.handleGetRequest(parsedUri.getUri().toString(),parsedUri.getPathInfo(), parsedUri.getParameterMap());
    }


    private JSONAware executePostRequest(HttpExchange pExchange, ParsedUri pUri) throws MalformedObjectNameException, IOException {
        String encoding = null;
        Headers headers = pExchange.getRequestHeaders();
        String cType =  headers.getFirst("Content-Type");
        if (cType != null) {
            Matcher matcher = contentTypePattern.matcher(cType);
            if (matcher.matches()) {
                encoding = matcher.group(1);
            }
        }
        InputStream is = pExchange.getRequestBody();
        return requestHandler.handlePostRequest(pUri.toString(),is, encoding, pUri.getParameterMap());
    }

    private void performCorsPreflightCheck(HttpExchange pExchange) {
        Headers requestHeaders = pExchange.getRequestHeaders();
        Map<String,String> respHeaders =
                requestHandler.handleCorsPreflightRequest(requestHeaders.getFirst("Origin"),
                                                          requestHeaders.getFirst("Access-Control-Request-Headers"));
        Headers responseHeaders = pExchange.getResponseHeaders();
        for (Map.Entry<String,String> entry : respHeaders.entrySet()) {
            responseHeaders.set(entry.getKey(), entry.getValue());
        }
    }

    private void setHeaders(HttpExchange pExchange) {
        String origin = requestHandler.extractCorsOrigin(pExchange.getRequestHeaders().getFirst("Origin"));
        Headers headers = pExchange.getResponseHeaders();
        if (origin != null) {
            headers.set("Access-Control-Allow-Origin",origin);
            headers.set("Access-Control-Allow-Credentials","true");
        }

        // Avoid caching at all costs
        headers.set("Cache-Control", "no-cache");
        headers.set("Pragma","no-cache");

        // Check for a date header and set it accordingly to the recommendations of
        // RFC-2616. See also {@link AgentServlet#setNoCacheHeaders()}
        // Issue: #71
        Calendar cal = Calendar.getInstance();
        headers.set("Date",rfc1123Format.format(cal.getTime()));
        // 1h  in the past since it seems, that some servlet set the date header on their
        // own so that it cannot be guaranteed that these heades are really equals.
        // It happend on Tomcat that Date: was finally set *before* Expires: in the final
        // answers some times which seems to be an implementation percularity from Tomcat
        cal.add(Calendar.HOUR, -1);
        headers.set("Expires",rfc1123Format.format(cal.getTime()));
    }

    private void sendResponse(HttpExchange pExchange, ParsedUri pParsedUri, JSONAware pJson) throws IOException {
        OutputStream out = null;
        try {
            Headers headers = pExchange.getResponseHeaders();
            if (pJson != null) {
                headers.set("Content-Type", getMimeType(pParsedUri) + "; charset=utf-8");
                String json = pJson.toJSONString();
                String callback = pParsedUri.getParameter(ConfigKey.CALLBACK.getKeyValue());
                String content = callback == null ? json : callback + "(" + json + ");";
                byte[] response = content.getBytes("UTF8");
                pExchange.sendResponseHeaders(200,response.length);
                out = pExchange.getResponseBody();
                out.write(response);
            } else {
                headers.set("Content-Type", "text/plain");
                pExchange.sendResponseHeaders(200,-1);
            }
        } finally {
            if (out != null) {
                // Always close in order to finish the request.
                // Otherwise the thread blocks.
                out.close();
            }
        }
    }

    // Get the proper mime type according to configuration
    private String getMimeType(ParsedUri pParsedUri) {
        if (pParsedUri.getParameter(ConfigKey.CALLBACK.getKeyValue()) != null) {
            return "text/javascript";
        } else {
            String mimeType = pParsedUri.getParameter(ConfigKey.MIME_TYPE.getKeyValue());
            if (mimeType != null) {
                return mimeType;
            }
            mimeType = jolokiaContext.getConfig(ConfigKey.MIME_TYPE);
            return mimeType != null ? mimeType : ConfigKey.MIME_TYPE.getDefaultValue();
        }
    }

}<|MERGE_RESOLUTION|>--- conflicted
+++ resolved
@@ -82,59 +82,6 @@
         rfc1123Format.setTimeZone(TimeZone.getTimeZone("GMT"));
         requestHandler = new HttpRequestHandler(jolokiaContext, pRequestDispatcher);
     }
-
-<<<<<<< HEAD
-=======
-    /**
-     * Start the handler
-     * @param pLazy whether initialisation should be done lazy.
-     */
-    public void start(boolean pLazy) {
-        Restrictor restrictor = createRestrictor(configuration);
-        backendManager = new BackendManager(configuration, logHandler, restrictor, pLazy);
-        requestHandler = new HttpRequestHandler(configuration, backendManager, logHandler);
-        if (listenForDiscoveryMcRequests(configuration)) {
-            try {
-                discoveryMulticastResponder = new DiscoveryMulticastResponder(backendManager,restrictor,logHandler);
-                discoveryMulticastResponder.start();
-            } catch (IOException e) {
-                logHandler.error("Cannot start discovery multicast handler: " + e,e);
-            }
-        }
-    }
-
-    private boolean listenForDiscoveryMcRequests(Configuration pConfig) {
-        String enable = pConfig.get(ConfigKey.DISCOVERY_ENABLED);
-        String url = pConfig.get(ConfigKey.DISCOVERY_AGENT_URL);
-        return url != null || enable == null || Boolean.valueOf(enable);
-    }
-
-    /**
-     * Start the handler and remember connection details which are useful for discovery messages
-     *
-     * @param pLazy whether initialisation should be done lazy.
-     * @param pUrl agent URL
-     * @param pSecured whether the communication is secured or not
-     */
-    public void start(boolean pLazy, String pUrl, boolean pSecured) {
-        start(pLazy);
-
-        backendManager.getAgentDetails().updateAgentParameters(pUrl, pSecured);
-    }
-
-    /**
-     * Stop the handler
-     */
-    public void stop() {
-        if (discoveryMulticastResponder != null) {
-            discoveryMulticastResponder.stop();
-            discoveryMulticastResponder = null;
-        }
-        backendManager.destroy();
-        backendManager = null;
-        requestHandler = null;
-    }
->>>>>>> d55a986e
 
     /**
      * Handler a request. If the handler is not yet started, an exception is thrown
