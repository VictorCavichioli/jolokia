--- conflicted
+++ resolved
@@ -32,6 +32,7 @@
 import javax.net.ssl.SSLParameters;
 import org.jolokia.jvmagent.security.*;
 import org.jolokia.server.core.config.*;
+import org.jolokia.server.core.osgi.security.JaasAuthenticator;
 import org.jolokia.server.core.util.JolokiaCipher;
 
 /**
@@ -435,12 +436,8 @@
         String user = jolokiaConfig.getConfig(ConfigKey.USER);
         String password = jolokiaConfig.getConfig(ConfigKey.PASSWORD);
 
-<<<<<<< HEAD
         String authMode = jolokiaConfig.getConfig(ConfigKey.AUTH_MODE);
         String realm = jolokiaConfig.getConfig(ConfigKey.REALM);
-=======
-        String authMode = jolokiaConfig.get(ConfigKey.AUTH_MODE);
-        String realm = jolokiaConfig.get(ConfigKey.REALM);
 
         ArrayList<Authenticator> authenticators = new ArrayList<Authenticator>();
 
@@ -448,38 +445,21 @@
             authenticators.add(new ClientCertAuthenticator(this));
         }
 
->>>>>>> 69586e7d
         if ("basic".equalsIgnoreCase(authMode)) {
             if (user != null) {
                 if (password == null) {
                     throw new IllegalArgumentException("'password' must be set if a 'user' (here: '" + user + "') is given");
                 }
-<<<<<<< HEAD
-                authenticator = new UserPasswordHttpAuthenticator(realm,user,password);
-            } else {
-                authenticator = null;
+
+                authenticators.add(new UserPasswordHttpAuthenticator(realm,user,password));
             }
         } else if ("jaas".equalsIgnoreCase(authMode)) {
-            authenticator = new JaasHttpAuthenticator(realm);
+            authenticators.add(new JaasHttpAuthenticator(realm));
         } else if ("delegate".equalsIgnoreCase(authMode)) {
-            String ignoreCerts = jolokiaConfig.getConfig(ConfigKey.AUTH_IGNORE_CERTS);
-            authenticator = new DelegatingAuthenticator(realm,
+            authenticators.add(new DelegatingAuthenticator(realm,
                                                         jolokiaConfig.getConfig(ConfigKey.AUTH_URL),
                                                         jolokiaConfig.getConfig(ConfigKey.AUTH_PRINCIPAL_SPEC),
-                                                        Boolean.getBoolean(ignoreCerts));
-
-=======
-
-                authenticators.add(new UserPasswordAuthenticator(realm,user,password));
-            }
-        } else if ("jaas".equalsIgnoreCase(authMode)) {
-            authenticators.add(new JaasAuthenticator(realm));
-        } else if ("delegate".equalsIgnoreCase(authMode)) {
-            authenticators.add(new DelegatingAuthenticator(realm,
-                                                        jolokiaConfig.get(ConfigKey.AUTH_URL),
-                                                        jolokiaConfig.get(ConfigKey.AUTH_PRINCIPAL_SPEC),
-                                                        jolokiaConfig.getAsBoolean(ConfigKey.AUTH_IGNORE_CERTS)));
->>>>>>> 69586e7d
+                                                        Boolean.parseBoolean(jolokiaConfig.getConfig(ConfigKey.AUTH_IGNORE_CERTS))));
         } else {
             throw new IllegalArgumentException("No auth method '" + authMode + "' known. " +
                                                "Must be either 'basic' or 'jaas'");
