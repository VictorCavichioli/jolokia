--- conflicted
+++ resolved
@@ -25,15 +25,9 @@
 import java.util.*;
 
 import com.sun.net.httpserver.Authenticator;
-<<<<<<< HEAD
+import org.jolokia.jvmagent.security.JaasHttpAuthenticator;
+import org.jolokia.jvmagent.security.UserPasswordHttpAuthenticator;
 import org.jolokia.server.core.config.*;
-=======
-import org.jolokia.config.ConfigKey;
-import org.jolokia.config.Configuration;
-import org.jolokia.jvmagent.security.JaasAuthenticator;
-import org.jolokia.jvmagent.security.UserPasswordAuthenticator;
-import org.jolokia.util.NetworkUtil;
->>>>>>> d6511446
 
 /**
  * Configuration required for the JolokiaServer
@@ -320,12 +314,12 @@
         String password = jolokiaConfig.getConfig(ConfigKey.PASSWORD);
 
         if (user != null) {
-            String authMode = jolokiaConfig.get(ConfigKey.AUTH_MODE);
-            String realm = jolokiaConfig.get(ConfigKey.REALM);
+            String authMode = jolokiaConfig.getConfig(ConfigKey.AUTH_MODE);
+            String realm = jolokiaConfig.getConfig(ConfigKey.REALM);
             if ("basic".equalsIgnoreCase(authMode)) {
-                authenticator = new UserPasswordAuthenticator(realm,user,password);
+                authenticator = new UserPasswordHttpAuthenticator(realm,user,password);
             } else if ("jaas".equalsIgnoreCase(authMode)) {
-                authenticator = new JaasAuthenticator(realm);
+                authenticator = new JaasHttpAuthenticator(realm);
             } else {
                 throw new IllegalArgumentException("No auth method '" + authMode + "' known. " +
                                                    "Must be either 'basic' or 'jaas'");
