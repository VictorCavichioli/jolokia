package org.jolokia.jvmagent;

/*
 * Copyright 2009-2014 Roland Huss
 *
 * Licensed under the Apache License, Version 2.0 (the "License");
 * you may not use this file except in compliance with the License.
 * You may obtain a copy of the License at
 *
 *       http://www.apache.org/licenses/LICENSE-2.0
 *
 * Unless required by applicable law or agreed to in writing, software
 * distributed under the License is distributed on an "AS IS" BASIS,
 * WITHOUT WARRANTIES OR CONDITIONS OF ANY KIND, either express or implied.
 * See the License for the specific language governing permissions and
 * limitations under the License.
 */

import java.io.IOException;
import java.io.InputStream;
import java.lang.reflect.Constructor;
import java.lang.reflect.InvocationTargetException;
import java.net.InetAddress;
import java.net.UnknownHostException;
import java.security.GeneralSecurityException;
import java.util.*;
import java.util.regex.Matcher;
import java.util.regex.Pattern;

import com.sun.net.httpserver.Authenticator;
import org.jolokia.jvmagent.security.*;
<<<<<<< HEAD
import org.jolokia.server.core.config.*;
import org.jolokia.server.core.osgi.security.JaasAuthenticator;
=======
import org.jolokia.util.JolokiaCipher;
import org.jolokia.util.NetworkUtil;
>>>>>>> 662fc42c

/**
 * Configuration required for the JolokiaServer
 *
 * @author roland
 * @author nevenr
 * @since 28.12.12
 */
public class JolokiaServerConfig {

    // Jolokia configuration is used for general jolokia config, the untyped configuration
    // is used for this agent only
    private Configuration jolokiaConfig;

    private String        protocol;
    private int           port;
    private int           backlog;
    private InetAddress   address;
    private String        executor;
    private int           threadNr;
    private String        keystore;
    private String        context;
    private boolean       useSslClientAuthentication;
    private char[]        keystorePassword;
    private Authenticator authenticator;
    private String secureSocketProtocol;
    private String keyManagerAlgorithm;
    private String trustManagerAlgorithm;
    private String keyStoreType;
    private String caCert;
    private String serverCert;
    private String serverKey;
    private String serverKeyAlgorithm;
    private List<String> clientPrincipals;
    private boolean extendedClientCheck;

    /**
     * Constructor which prepares the server configuration from a map
     * of given config options (key: option name, value: option value).
     * Also, default values are used for any
     * parameter not provided ({@link #getDefaultConfig()}).
     *
     * The given configuration consist of two parts: Any global options
     * as defined in {@link ConfigKey} are used for setting up the agent.
     * All other options are taken for preparing the HTTP server under
     * which the agent is served. The known properties are described in
     * the reference manual.
     *
     * All other options are ignored.
     *
     * @param pConfig the configuration options to use.
     */
    public JolokiaServerConfig(Map<String, String> pConfig) {
        init(pConfig,getDefaultConfig());
    }

    /**
     * Empty constructor useful for subclasses which want to do their own initialization. Note that
     * the subclass must call {@link #init} on its own.
     */
    protected JolokiaServerConfig() { }

    /**
     * Initialization
     *
     * @param pConfig original config
     * @param pDefaultConfig default config used as background
     */
    protected final void init(Map<String, String> pConfig,Map<String,String> pDefaultConfig) {
        Map<String, String> finalCfg = new HashMap<String, String>(pDefaultConfig);
        finalCfg.putAll(pConfig);

        prepareDetectorOptions(finalCfg);
        addJolokiaId(finalCfg);

        jolokiaConfig = new StaticConfiguration(finalCfg);
        initConfigAndValidate(finalCfg);
    }

    // Add a unique jolokia id for this agent
    private void addJolokiaId(Map<String, String> pFinalCfg) {
        if (!pFinalCfg.containsKey(ConfigKey.AGENT_ID.getKeyValue())) {
            String id = Integer.toHexString(hashCode()) + "-jvm";
            pFinalCfg.putAll(Collections.singletonMap(ConfigKey.AGENT_ID.getKeyValue(),
                                                      id));
        }
<<<<<<< HEAD
=======
        pFinalCfg.put(ConfigKey.AGENT_TYPE.getKeyValue(), "jvm");
>>>>>>> 662fc42c
    }

    /**
     * Read in the default configuration from a properties resource
     * @return
     */
    protected final Map<String, String> getDefaultConfig() {
        InputStream is = getClass().getResourceAsStream("/default-jolokia-agent.properties");
        return readPropertiesFromInputStream(is, "default-jolokia-agent.properties");
    }

    /**
     * Get the Jolokia runtime configuration
     * @return jolokia configuration
     */
    public Configuration getJolokiaConfig() {
        return jolokiaConfig;
    }

    /**
     * Protocol to use
     *
     * @return protocol either 'http' or 'https'
     */
    public String getProtocol() {
        return protocol;
    }

    /**
     * Address to bind to, which is either used from the configuration option
     * "host" or by default from {@link InetAddress#getLocalHost()}
     *
     * @return the host's address
     */
    public InetAddress getAddress() {
        return address;
    }

    /**
     * Port for the server to listen to
     *
     * @return port
     */
    public int getPort() {
        return port;
    }

    /**
     * Return a basic authenticator if user or password is given in the configuration. You can override
     * this method if you want to provide an own authenticator.
     *
     * @return an authenticator if authentication is switched on, or null if no authentication should be used.
     */
    public Authenticator getAuthenticator() {
        return authenticator;
    }

    /**
     * Backlog of the HTTP server, which is the number of requests to keep before throwing them away
     * @return backlog
     */
    public int getBacklog() {
        return backlog;
    }

    /**
     * Context path under which the agent is reachable. This path will always end with a "/" for technical
     * reasons.
     *
     * @return the context path.
     */
    public String getContextPath() {
        return context;
    }

    /**
     * Executor to use as provided by the 'executor' option or "single" as default
     * @return the executor model ("fixed", "single" or "cached")
     */
    public String getExecutor() {
        return executor;
    }

    /**
     * Thread number to use when executor model is "fixed"
     * @return number of fixed threads
     */
    public int getThreadNr() {
        return threadNr;
    }

    /**
     * When the protocol is 'https' then this property indicates whether SSL client certificate
     * authentication should be used or not
     *
     * @return true when ssl client authentication should be used
     */
    public boolean useSslClientAuthentication() {
        return useSslClientAuthentication;
    }

    /**
     * Name of the keystore for 'https', if any
     * @return name of keystore.
     */
    public String getKeystore() {
        return keystore;
    }

    /**
     * Password for keystore if a keystore is used. If not given, no password is assumed. If certs are not
     * loaded from a keystore but from PEM files directly, then this password is used for the private
     * server key
     *
     * @return the keystore password as char array or an empty array of no password is given
     */
    public char[] getKeystorePassword() {
        return keystorePassword;
    }

    /**
     * Get a path to a CA PEM file which is used to verify client certificates. This path
     * is only used when {@link #getKeystore()} is not set.
     *
     * @return the file path where the ca cert is located.
     */
    public String getCaCert() {
        return caCert;
    }

    /**
     * Get the path to a server cert which is presented clients when using TLS.
     * This is only used when {@link #getKeystore()} is not set.
     *
     * @return the file path where the server cert is located.
     */
    public String getServerCert() {
        return serverCert;
    }

    /**
     * Get the path to a the cert which has the private server key.
     * This is only used when {@link #getKeystore()} is not set.
     *
     * @return the file path where the private server cert is located.
     */
    public String getServerKey() {
        return serverKey;
    }

    /**
     * The algorithm to use for extracting the private server key.
     *
     * @return the server keyl algoritm
     */
    public String getServerKeyAlgorithm() {
        return serverKeyAlgorithm;
    }

    // Initialise and validate early in order to fail fast in case of an configuration error
    protected void initConfigAndValidate(Map<String,String> agentConfig) {
        initContext();
        initAuthenticator();
        initProtocol(agentConfig);
        initAddress(agentConfig);
        port = Integer.parseInt(agentConfig.get("port"));
        backlog = Integer.parseInt(agentConfig.get("backlog"));
        initExecutor(agentConfig);
        initThreadNr(agentConfig);
        initHttpsRelatedSettings(agentConfig);
    }

    private void initAuthenticator() {
        initCustomAuthenticator();
        if (authenticator == null) {
            initAuthenticatorFromAuthMode();
        }
    }

    private void initCustomAuthenticator() {
        String authenticatorClass = jolokiaConfig.getConfig(ConfigKey.AUTH_CLASS);

        if (authenticatorClass != null) {
            Class authClass = getAuthenticatorClass(authenticatorClass);

            try {
                // prefer constructor that takes configuration
                authenticator = createFromConstructorWithConfigArg(authClass);
            } catch (NoSuchMethodException ignore) {
                // fallback to default constructor
                authenticator = createFromDefaultConstructor(authClass);
            }
        }
    }

    private Authenticator createFromConstructorWithConfigArg(Class pAuthClass) throws NoSuchMethodException {
        try {
            Constructor constructorThatTakesConfiguration = pAuthClass.getConstructor(Configuration.class);
            return (Authenticator) constructorThatTakesConfiguration.newInstance(this.jolokiaConfig);
        }
        catch (InvocationTargetException e) {
            throw new IllegalArgumentException("Cannot invoke 1-arg constructor for custom authenticator " + pAuthClass, e);
        } catch (InstantiationException e) {
            throw new IllegalArgumentException("Cannot create an instance of custom authenticator class " + pAuthClass, e);
        } catch (IllegalAccessException e) {
            throw new IllegalArgumentException("Cannot access 1-arg constructor for custom authenticator class" + pAuthClass +
                                               " (is the constructor 'private' ?)", e);
        }
    }

    private Authenticator createFromDefaultConstructor(Class pAuthClass) {
        try {
            Constructor defaultConstructor = pAuthClass.getConstructor();
            return (Authenticator) defaultConstructor.newInstance();
        } catch (NoSuchMethodException e) {
            throw new IllegalArgumentException("Cannot create an instance of custom authenticator class, " +
                                               "no default constructor available for " + pAuthClass, e);
        } catch (InvocationTargetException e) {
            throw new IllegalArgumentException("Cannot invoke default constructor for custom authenticator " + pAuthClass, e);
        } catch (InstantiationException e) {
            throw new IllegalArgumentException("Cannot create an instance of custom authenticator class " + pAuthClass, e);
        } catch (IllegalAccessException e) {
            throw new IllegalArgumentException("Cannot access default constructor for custom authenticator class" + pAuthClass +
                                               " (is the constructor 'private' ?)", e);
        }
    }

    private Class getAuthenticatorClass(String pAuthenticatorClass) {
        try {
            Class authClass = Class.forName(pAuthenticatorClass);
            if (!Authenticator.class.isAssignableFrom(authClass)) {
                throw new IllegalArgumentException("Provided authenticator class [" + pAuthenticatorClass +
                                                   "] is not a subclass of Authenticator");
            }
            return authClass;
        } catch (ClassNotFoundException e) {
            throw new IllegalArgumentException("Cannot find authenticator class", e);
        }
    }

    private void initAuthenticatorFromAuthMode() {
        String user = jolokiaConfig.getConfig(ConfigKey.USER);
        String password = jolokiaConfig.getConfig(ConfigKey.PASSWORD);

        String authMode = jolokiaConfig.getConfig(ConfigKey.AUTH_MODE);
        String realm = jolokiaConfig.getConfig(ConfigKey.REALM);
        if ("basic".equalsIgnoreCase(authMode)) {
            if (user != null) {
                if (password == null) {
                    throw new IllegalArgumentException("'password' must be set if a 'user' (here: '" + user + "') is given");
                }
                authenticator = new UserPasswordHttpAuthenticator(realm,user,password);
            } else {
                authenticator = null;
            }
        } else if ("jaas".equalsIgnoreCase(authMode)) {
            authenticator = new JaasHttpAuthenticator(realm);
        } else if ("delegate".equalsIgnoreCase(authMode)) {
            String ignoreCerts = jolokiaConfig.getConfig(ConfigKey.AUTH_IGNORE_CERTS);
            authenticator = new DelegatingAuthenticator(realm,
                                                        jolokiaConfig.getConfig(ConfigKey.AUTH_URL),
                                                        jolokiaConfig.getConfig(ConfigKey.AUTH_PRINCIPAL_SPEC),
                                                        Boolean.getBoolean(ignoreCerts));

        } else {
            throw new IllegalArgumentException("No auth method '" + authMode + "' known. " +
                                               "Must be either 'basic' or 'jaas'");
        }
    }

    private void initProtocol(Map<String, String> agentConfig) {
        protocol = agentConfig.containsKey("protocol") ? agentConfig.get("protocol") : "http";
        if (!protocol.equals("http") && !protocol.equals("https")) {
            throw new IllegalArgumentException("Invalid protocol '" + protocol + "'. Must be either 'http' or 'https'");
        }
    }

    private void initContext() {
        context = jolokiaConfig.getConfig(ConfigKey.AGENT_CONTEXT);
        if (context == null) {
            context = ConfigKey.AGENT_CONTEXT.getDefaultValue();
        }
        if (!context.endsWith("/")) {
            context += "/";
        }
    }

    private void initHttpsRelatedSettings(Map<String, String> agentConfig) {
        // keystore
        keystore = agentConfig.get("keystore");
        caCert = agentConfig.get("caCert");
        serverCert = agentConfig.get("serverCert");
        serverKey = agentConfig.get("serverKey");

        secureSocketProtocol = agentConfig.get("secureSocketProtocol");
        keyStoreType = agentConfig.get("keyStoreType");
        keyManagerAlgorithm = agentConfig.get("keyManagerAlgorithm");
        trustManagerAlgorithm = agentConfig.get("trustManagerAlgorithm");

        String auth = agentConfig.get("useSslClientAuthentication");
        useSslClientAuthentication = auth != null && Boolean.valueOf(auth);

        String password = agentConfig.get("keystorePassword");
        keystorePassword =  password != null ? decipherPasswordIfNecessary(password) : new char[0];

        serverKeyAlgorithm = agentConfig.get("serverKeyAlgorithm");
        clientPrincipals = extractList(agentConfig,"clientPrincipal");
        String xCheck = agentConfig.get("extendedClientCheck");
        extendedClientCheck = xCheck != null && Boolean.valueOf(xCheck);
    }

    private char[] decipherPasswordIfNecessary(String password) {
        Matcher encryptedPasswordMatcher = Pattern.compile("^\\[\\[(.*)]]$").matcher(password);
        if (encryptedPasswordMatcher.matches()) {
            String encryptedPassword = encryptedPasswordMatcher.group(1);
            try {
                JolokiaCipher jolokiaCipher = new JolokiaCipher();
                return jolokiaCipher.decrypt(encryptedPassword).toCharArray();
            } catch (GeneralSecurityException e) {
                throw new IllegalArgumentException("Cannot decrypt password " + encryptedPassword);
            }
        } else {
            return password.toCharArray();
        }
    }

    // Extract list from multiple string entries. <code>null</code> if no such config is given
    // The first element is one without extensions
    // More elements can be given with ".1", ".2", ... added.
    private List<String> extractList(Map<String, String> pAgentConfig, String pKey) {
        List<String> ret = new ArrayList<String>();
        if (pAgentConfig.containsKey(pKey)) {
            ret.add(pAgentConfig.get(pKey));
        }
        int idx = 1;
        String keyIdx = pKey + "." + idx;
        while (pAgentConfig.containsKey(keyIdx)) {
            ret.add(pAgentConfig.get(keyIdx));
            keyIdx = pKey + "." + ++idx;
        }
        return ret.size() > 0 ? ret : null;
    }

    private void initThreadNr(Map<String, String> pAgentConfig) {
        // Thread-Nr
        String threadNrS =  pAgentConfig.get("threadNr");
        threadNr = threadNrS != null ? Integer.parseInt(threadNrS) : 5;
    }

    private void initExecutor(Map<String, String> agentConfig) {
        executor = agentConfig.containsKey("executor") ? agentConfig.get("executor") : "single";
        if (!"single".equalsIgnoreCase(executor) &&
                !"fixed".equalsIgnoreCase(executor) &&
                !"cached".equalsIgnoreCase(executor)) {
            throw new IllegalArgumentException("Executor model can be '" + executor +
                                               "' but most be either 'single', 'fixed' or 'cached'");
        }
    }

    private void initAddress(Map<String, String> agentConfig) {
        String host = agentConfig.get("host");
        try {
            if ("*".equals(host) || "0.0.0.0".equals(host)) {
                address = null; // null is the wildcard
            } else if (host != null) {
                address = InetAddress.getByName(host); // some specific host
            } else {
                address = InetAddress.getByName(null); // secure alternative -- if no host, use *loopback*
            }
        } catch (UnknownHostException e) {
            throw new IllegalArgumentException("Can not lookup " + (host != null ? host : "loopback interface") + ": " + e,e);
        }
    }

    protected final Map<String, String> readPropertiesFromInputStream(InputStream pIs, String pLabel) {
        Map ret = new HashMap<String, String>();
        if (pIs == null) {
            return ret;
        }
        Properties props = new Properties();
        try {
            props.load(pIs);
            ret.putAll(props);
        } catch (IOException e) {
            throw new IllegalArgumentException("jolokia: Cannot load properties " + pLabel + " : " + e,e);
        }
        return ret;
    }

    // Add detector specific options if given on the command line
    private void prepareDetectorOptions(Map<String, String> pConfig) {
        StringBuffer detectorOpts = new StringBuffer("{");
        if (pConfig.containsKey("bootAmx") && Boolean.parseBoolean(pConfig.get("bootAmx"))) {
            detectorOpts.append("\"glassfish\" : { \"bootAmx\" : true }");
        }
        if (detectorOpts.length() > 1) {
            detectorOpts.append("}");
            pConfig.put(ConfigKey.DETECTOR_OPTIONS.getKeyValue(),detectorOpts.toString());
        }
    }

    public String getSecureSocketProtocol() {
        return secureSocketProtocol;
    }

    public String getKeyManagerAlgorithm() {
        return keyManagerAlgorithm;
    }

    public String getTrustManagerAlgorithm() {
        return trustManagerAlgorithm;
    }

    public String getKeyStoreType() {
        return keyStoreType;
    }

    public List<String> getClientPrincipals() {
        return clientPrincipals;
    }

    public boolean getExtendedClientCheck() {
        return extendedClientCheck;
    }
}<|MERGE_RESOLUTION|>--- conflicted
+++ resolved
@@ -29,13 +29,8 @@
 
 import com.sun.net.httpserver.Authenticator;
 import org.jolokia.jvmagent.security.*;
-<<<<<<< HEAD
 import org.jolokia.server.core.config.*;
 import org.jolokia.server.core.osgi.security.JaasAuthenticator;
-=======
-import org.jolokia.util.JolokiaCipher;
-import org.jolokia.util.NetworkUtil;
->>>>>>> 662fc42c
 
 /**
  * Configuration required for the JolokiaServer
@@ -122,10 +117,6 @@
             pFinalCfg.putAll(Collections.singletonMap(ConfigKey.AGENT_ID.getKeyValue(),
                                                       id));
         }
-<<<<<<< HEAD
-=======
-        pFinalCfg.put(ConfigKey.AGENT_TYPE.getKeyValue(), "jvm");
->>>>>>> 662fc42c
     }
 
     /**
