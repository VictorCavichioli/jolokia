--- conflicted
+++ resolved
@@ -16,26 +16,16 @@
  * limitations under the License.
  */
 
-import com.sun.net.httpserver.Authenticator;
-import org.jolokia.config.ConfigKey;
-import org.jolokia.config.Configuration;
-
 import java.io.IOException;
 import java.io.InputStream;
 import java.lang.reflect.Constructor;
 import java.lang.reflect.InvocationTargetException;
 import java.net.InetAddress;
 import java.net.UnknownHostException;
-<<<<<<< HEAD
 import java.util.*;
 
 import com.sun.net.httpserver.Authenticator;
 import org.jolokia.config.*;
-=======
-import java.util.HashMap;
-import java.util.Map;
-import java.util.Properties;
->>>>>>> 9270475d
 
 /**
  * Configuration required for the JolokiaServer
@@ -249,10 +239,6 @@
     }
 
     private void initAuthenticator() {
-<<<<<<< HEAD
-        String user = jolokiaConfig.getConfig(ConfigKey.USER);
-        String password = jolokiaConfig.getConfig(ConfigKey.PASSWORD);
-=======
         initCustomAuthenticator();
         if (authenticator == null) {
             initDefaultAuthenticator();
@@ -260,7 +246,7 @@
     }
 
     private void initCustomAuthenticator() {
-        String authenticatorClass = jolokiaConfig.get(ConfigKey.AUTHENTICATOR_CLASS);
+        String authenticatorClass = jolokiaConfig.getConfig(ConfigKey.AUTHENTICATOR_CLASS);
 
         if (authenticatorClass != null) {
             try {
@@ -302,9 +288,8 @@
     }
 
     private void initDefaultAuthenticator() {
-        String user = jolokiaConfig.get(ConfigKey.USER);
-        String password = jolokiaConfig.get(ConfigKey.PASSWORD);
->>>>>>> 9270475d
+        String user = jolokiaConfig.getConfig(ConfigKey.USER);
+        String password = jolokiaConfig.getConfig(ConfigKey.PASSWORD);
 
         authenticator = (user != null && password != null) ?
                 new UserPasswordAuthenticator(user,password) :
