package org.jolokia.jvmagent;

/*
 * Copyright 2009-2013 Roland Huss
 *
 * Licensed under the Apache License, Version 2.0 (the "License");
 * you may not use this file except in compliance with the License.
 * You may obtain a copy of the License at
 *
 *       http://www.apache.org/licenses/LICENSE-2.0
 *
 * Unless required by applicable law or agreed to in writing, software
 * distributed under the License is distributed on an "AS IS" BASIS,
 * WITHOUT WARRANTIES OR CONDITIONS OF ANY KIND, either express or implied.
 * See the License for the specific language governing permissions and
 * limitations under the License.
 */

import java.io.IOException;
import java.io.InputStream;
import java.net.InetAddress;
import java.net.UnknownHostException;
import java.util.*;

import com.sun.net.httpserver.Authenticator;
import org.jolokia.config.ConfigKey;
import org.jolokia.config.ConfigurationImpl;

/**
 * Configuration required for the JolokiaServer
 *
 * @author roland
 * @since 28.12.12
 */
public class JolokiaServerConfig {

    // Jolokia configuration is used for general jolokia config, the untyped configuration
    // is used for this agent only
    private ConfigurationImpl jolokiaConfig;

    private String        protocol;
    private int           port;
    private int           backlog;
    private InetAddress   address;
    private String        executor;
    private int           threadNr;
    private String        keystore;
    private String        context;
    private boolean       useSslClientAuthentication;
    private char[]        keystorePassword;
    private Authenticator authenticator;

    /**
     * Constructor which prepares the server configuration from a map
     * of given config options (key: option name, value: option value).
     * Also, default values are used for any
     * parameter not provided ({@link #getDefaultConfig(Map)}).
     *
     * The given configuration consist of two parts: Any global options
     * as defined in {@link ConfigKey} are used for setting up the agent.
     * All other options are taken for preparing the HTTP server under
     * which the agent is served. The known properties are described in
     * the reference manual.
     *
     * All other options are ignored.
     *
     * @param pConfig the configuration options to use.
     */
    public JolokiaServerConfig(Map<String, String> pConfig) {
        init(pConfig);
    }

    /**
     * Initialize the configuration with the given map
     *
     * @param pConfig map holding the configuration in string representation. A reference to the map will be kept
     */
    protected void init(Map<String, String> pConfig) {
        Map<String, String> finalCfg = getDefaultConfig(pConfig);
        finalCfg.putAll(pConfig);

        prepareDetectorOptions(finalCfg);
        addJolokiaId(finalCfg);

        jolokiaConfig = new ConfigurationImpl();
        jolokiaConfig.updateGlobalConfiguration(finalCfg);
        initConfigAndValidate(finalCfg);
    }

    // Add a unique jolokia id for this agent
    private void addJolokiaId(Map<String, String> pFinalCfg) {
        if (!pFinalCfg.containsKey(ConfigKey.JOLOKIA_ID.getKeyValue())) {
            String id = Integer.toHexString(hashCode()) + "-jvm";
            pFinalCfg.putAll(Collections.singletonMap(ConfigKey.JOLOKIA_ID.getKeyValue(),
                                                      id));
        }
    }

    protected Map<String, String> getDefaultConfig(Map<String,String> pConfig) {
        InputStream is = getClass().getResourceAsStream("/default-jolokia-agent.properties");
        return readPropertiesFromInputStream(is, "default-jolokia-agent.properties");
    }

    /**
     * Get the Jolokia runtime configuration
     * @return jolokia configuration
     */
    public ConfigurationImpl getJolokiaConfig() {
        return jolokiaConfig;
    }

    /**
     * Protocol to use
     *
     * @return protocol either 'http' or 'https'
     */
    public String getProtocol() {
        return protocol;
    }

    /**
     * Address to bind to, which is either used from the configuration option
     * "host" or by default from {@link InetAddress#getLocalHost()}
     *
     * @return the host's address
     */
    public InetAddress getAddress() {
        return address;
    }

    /**
     * Port for the server to listen to
     *
     * @return port
     */
    public int getPort() {
        return port;
    }

    /**
     * Return a basic authenticator if user or password is given in the configuration. You can override
     * this method if you want to provide an own authenticator.
     *
     * @return an authenticator if authentication is switched on, or null if no authentication should be used.
     */
<<<<<<< HEAD
    public String getUser() {
        return jolokiaConfig.getConfig(ConfigKey.USER);
    }

    /**
     * Password to be used when authentication is switched on. If <code>user</code> is set, then
     * <code>password</code> must be set, too.
     * @return password
     */
    public String getPassword() {
        return jolokiaConfig.getConfig(ConfigKey.PASSWORD);
    }
=======
    public Authenticator getAuthenticator() {
        return authenticator;
    }

>>>>>>> a02fe23d

    /**
     * Backlog of the HTTP server, which is the number of requests to keep before throwing them away
     * @return backlog
     */
    public int getBacklog() {
        return backlog;
    }

    /**
     * Context path under which the agent is reachable. This path will always end with a "/" for technical
     * reasons.
     *
     * @return the context path.
     */
    public String getContextPath() {
        return context;
    }

    /**
     * Executor to use as provided by the 'executor' option or "single" as default
     * @return the executor model ("fixed", "single" or "cached")
     */
    public String getExecutor() {
        return executor;
    }

    /**
     * Thread number to use when executor model is "fixed"
     * @return number of fixed threads
     */
    public int getThreadNr() {
        return threadNr;
    }

    /**
     * When the protocol is 'https' then this property indicates whether SSL client certificate
     * authentication should be used or not
     *
     * @return true when ssl client authentication should be used
     */
    public boolean useSslClientAuthentication() {
        return useSslClientAuthentication;
    }

    /**
     * Name of the keystore for 'https', if any
     * @return name of keystore.
     */
    public String getKeystore() {
        return keystore;
    }

    /**
     * Password for keystore if a keystore is used. If not given, no password is assumed.
     *
     * @return the keystore password as char array or an empty array of no password is given
     */
    public char[] getKeystorePassword() {
        return keystorePassword;
    }

    // Initialise and validate early in order to fail fast in case of an configuration error
    protected void initConfigAndValidate(Map<String,String> agentConfig) {
        initContext();
        initAuthenticator();
        initProtocol(agentConfig);
        initAddress(agentConfig);
        port = Integer.parseInt(agentConfig.get("port"));
        backlog = Integer.parseInt(agentConfig.get("backlog"));
        initExecutor(agentConfig);
        initThreadNr(agentConfig);
        initKeystore(agentConfig);

        String auth = agentConfig.get("useSslClientAuthentication");
        useSslClientAuthentication = auth != null && Boolean.getBoolean(auth);

        String password = agentConfig.get("keystorePassword");
        keystorePassword =  password != null ? password.toCharArray() : new char[0];
    }

    private void initAuthenticator() {
        String user = jolokiaConfig.get(ConfigKey.USER);
        String password = jolokiaConfig.get(ConfigKey.PASSWORD);

        authenticator = (user != null && password != null) ?
                new UserPasswordAuthenticator(user,password) :
                null;
    }

    private void initProtocol(Map<String, String> agentConfig) {
        protocol = agentConfig.containsKey("protocol") ? agentConfig.get("protocol") : "http";
        if (!protocol.equals("http") && !protocol.equals("https")) {
            throw new IllegalArgumentException("Invalid protocol '" + protocol + "'. Must be either 'http' or 'https'");
        }
    }

    private void initContext() {
        context = jolokiaConfig.getConfig(ConfigKey.AGENT_CONTEXT);
        if (context == null) {
            context = ConfigKey.AGENT_CONTEXT.getDefaultValue();
        }
        if (!context.endsWith("/")) {
            context += "/";
        }
    }

    private void initKeystore(Map<String, String> agentConfig) {
        // keystore
        keystore = agentConfig.get("keystore");
        if (protocol.equals("https") && keystore == null) {
            throw new IllegalArgumentException("No keystore defined for HTTPS protocol. " +
                                               "Please use the 'keystore' option to point to a valid keystore");
        }
    }

    private void initThreadNr(Map<String, String> agentConfig) {
        // Thread-Nr
        String threadNrS =  agentConfig.get("threadNr");
        threadNr = threadNrS != null ? Integer.parseInt(threadNrS) : 5;
    }

    private void initExecutor(Map<String, String> agentConfig) {
        executor = agentConfig.containsKey("executor") ? agentConfig.get("executor") : "single";
        if (!"single".equalsIgnoreCase(executor) &&
                !"fixed".equalsIgnoreCase(executor) &&
                !"cached".equalsIgnoreCase(executor)) {
            throw new IllegalArgumentException("Executor model can be '" + executor +
                                               "' but most be either 'single', 'fixed' or 'cached'");
        }
    }


    private void initAddress(Map<String, String> agentConfig) {
        String host = agentConfig.get("host");
        try {
            if ("*".equals(host) || "0.0.0.0".equals(host)) {
                address = null; // null is the wildcard
            } else if (host != null) {
                address = InetAddress.getByName(host); // some specific host
            } else {
                address = InetAddress.getByName(null); // secure alternative -- if no host, use *loopback*
            }
        } catch (UnknownHostException e) {
            throw new IllegalArgumentException("Can not lookup " + (host != null ? host : "loopback interface") + ": " + e,e);
        }
    }

    protected Map<String, String> readPropertiesFromInputStream(InputStream pIs, String pLabel) {
        Map ret = new HashMap<String, String>();
        if (pIs == null) {
            return ret;
        }
        Properties props = new Properties();
        try {
            props.load(pIs);
            ret.putAll(props);
        } catch (IOException e) {
            throw new IllegalArgumentException("jolokia: Cannot load properties " + pLabel + " : " + e,e);
        }
        return ret;
    }

    // Add detector specific options if given on the command line
    protected void prepareDetectorOptions(Map<String, String> pConfig) {
        StringBuffer detectorOpts = new StringBuffer("{");
        if (pConfig.containsKey("bootAmx") && Boolean.parseBoolean(pConfig.get("bootAmx"))) {
            detectorOpts.append("\"glassfish\" : { \"bootAmx\" : true }");
        }
        if (detectorOpts.length() > 1) {
            detectorOpts.append("}");
            pConfig.put(ConfigKey.DETECTOR_OPTIONS.getKeyValue(),detectorOpts.toString());
        }
    }
}<|MERGE_RESOLUTION|>--- conflicted
+++ resolved
@@ -143,25 +143,9 @@
      *
      * @return an authenticator if authentication is switched on, or null if no authentication should be used.
      */
-<<<<<<< HEAD
-    public String getUser() {
-        return jolokiaConfig.getConfig(ConfigKey.USER);
-    }
-
-    /**
-     * Password to be used when authentication is switched on. If <code>user</code> is set, then
-     * <code>password</code> must be set, too.
-     * @return password
-     */
-    public String getPassword() {
-        return jolokiaConfig.getConfig(ConfigKey.PASSWORD);
-    }
-=======
     public Authenticator getAuthenticator() {
         return authenticator;
     }
-
->>>>>>> a02fe23d
 
     /**
      * Backlog of the HTTP server, which is the number of requests to keep before throwing them away
@@ -244,8 +228,8 @@
     }
 
     private void initAuthenticator() {
-        String user = jolokiaConfig.get(ConfigKey.USER);
-        String password = jolokiaConfig.get(ConfigKey.PASSWORD);
+        String user = jolokiaConfig.getConfig(ConfigKey.USER);
+        String password = jolokiaConfig.getConfig(ConfigKey.PASSWORD);
 
         authenticator = (user != null && password != null) ?
                 new UserPasswordAuthenticator(user,password) :
