--- conflicted
+++ resolved
@@ -22,16 +22,10 @@
 import java.util.regex.Matcher;
 
 import com.sun.net.httpserver.Authenticator;
-<<<<<<< HEAD
+import org.jolokia.jvmagent.security.UserPasswordHttpAuthenticator;
 import org.jolokia.server.core.config.ConfigKey;
 import org.jolokia.server.core.config.Configuration;
 import org.jolokia.server.core.util.EscapeUtil;
-=======
-import org.jolokia.config.ConfigKey;
-import org.jolokia.config.Configuration;
-import org.jolokia.jvmagent.security.UserPasswordAuthenticator;
-import org.jolokia.util.EscapeUtil;
->>>>>>> d6511446
 import org.testng.annotations.Test;
 
 import static org.testng.Assert.*;
@@ -101,8 +95,8 @@
         assertEquals(config.getProtocol(), "https");
         Authenticator authenticator = config.getAuthenticator();
         assertNotNull(authenticator);
-        assertTrue(authenticator instanceof UserPasswordAuthenticator);
-        assertTrue(((UserPasswordAuthenticator) authenticator).checkCredentials("roland","s!cr!t"));
+        assertTrue(authenticator instanceof UserPasswordHttpAuthenticator);
+        assertTrue(((UserPasswordHttpAuthenticator) authenticator).checkCredentials("roland","s!cr!t"));
     }
 
     @Test
