package org.jolokia.jvmagent.client.util;

/*
 * Copyright 2009-2013 Roland Huss
 *
 * Licensed under the Apache License, Version 2.0 (the "License");
 * you may not use this file except in compliance with the License.
 * You may obtain a copy of the License at
 *
 *       http://www.apache.org/licenses/LICENSE-2.0
 *
 * Unless required by applicable law or agreed to in writing, software
 * distributed under the License is distributed on an "AS IS" BASIS,
 * WITHOUT WARRANTIES OR CONDITIONS OF ANY KIND, either express or implied.
 * See the License for the specific language governing permissions and
 * limitations under the License.
 */

import java.lang.management.ManagementFactory;
import java.lang.reflect.InvocationTargetException;
import java.util.ArrayList;
import java.util.List;
import java.util.regex.Pattern;

import org.jolokia.jvmagent.client.command.CommandDispatcher;
import org.testng.annotations.BeforeClass;
import org.testng.annotations.Test;

import static org.testng.Assert.*;

/**
 * @author roland
 * @since 12.08.11
 */
@Test(groups = "java6")
public class VirtualMachineHandlerTest {

    VirtualMachineHandler vmHandler;

    @BeforeClass
    public void setup() {
        OptionsAndArgs o = new OptionsAndArgs(CommandDispatcher.getAvailableCommands(),new String[0]);
        vmHandler = new VirtualMachineHandler(o);
    }


    @Test
    public void simple() throws ClassNotFoundException {
        Class clazz = ToolsClassFinder.lookupClass("com.sun.tools.attach.VirtualMachine");
        assertEquals(clazz.getName(),"com.sun.tools.attach.VirtualMachine");
    }

    @Test
    public void emptyPid() {
        assertNull(vmHandler.attachVirtualMachine());
    }

    @Test
    public void listAndAttach() throws Exception, NoSuchMethodException, IllegalAccessException {
        List<ProcessDescription> procs = vmHandler.listProcesses();
        assertTrue(procs.size() > 0);
        boolean foundAtLeastOne = false;
        for (ProcessDescription p : procs) {
            try {
                foundAtLeastOne |= tryAttach(p.getId());
            } catch (Exception exp) {
                System.err.println("ERROR: " + p.getId() + " " + p.getDisplay() + ": " + exp);
            }
        }
        assertTrue(foundAtLeastOne);
    }


    @Test
    public void findProcess() throws Exception, NoSuchMethodException, IllegalAccessException {
        List<ProcessDescription> procs = filterOwnProcess(vmHandler.listProcesses());
        for (ProcessDescription desc : procs) {
<<<<<<< HEAD
            if (desc.getDisplay() != null && desc.getDisplay().length() > 0) {
                Pattern singleHitPattern = Pattern.compile("^" + Pattern.quote(desc.getDisplay()) + "$");
                System.out.println("Trying to attach to " + desc.getDisplay() + " (" + desc.getId() + ")");
                try {
                    assertTrue(tryAttach(singleHitPattern.pattern()));
                } catch (Exception exp) {
                    throw new RuntimeException("Cannot attach to " + desc.getDisplay() + " (" + desc.getId() + "): " + exp.getMessage(),exp);
                }
                break;
=======
            try {
                if (desc.getDisplay() != null && desc.getDisplay().length() > 0) {
                    Pattern singleHitPattern = Pattern.compile("^" + Pattern.quote(desc.getDisplay()) + "$");
                    assertTrue(tryAttach(singleHitPattern.pattern()));
                    break;
                }
            } catch (Exception exp) {
                // We ignore error which happen spuriously
                System.out.println("Cannot attach to " + desc.getDisplay() + " (" + desc.getId() + "): " + exp);
                exp.printStackTrace();
>>>>>>> 0cc7a5e8
            }
        }

        assertFalse(tryAttach("RobertMakClaudioPizarro",".*No.*process.*"));
        if (procs.size() >= 2) {
            assertFalse(tryAttach(".",procs.get(0).getId()));
        }
    }

    private List<ProcessDescription> filterOwnProcess(List<ProcessDescription> pProcessDescs) {
        List<ProcessDescription> ret = new ArrayList<ProcessDescription>();
        String ownId = getOwnProcessId();
        for (ProcessDescription desc : pProcessDescs) {
            if (!desc.getId().equals(ownId)) {
                ret.add(desc);
                break;            }
        }
        return ret;
    }

    private String getOwnProcessId() {
        String name = ManagementFactory.getRuntimeMXBean().getName();
        int endIdx = name.indexOf('@');
        return endIdx != -1 ? name.substring(0,endIdx) : name;
    }

    private boolean tryAttach(String pId,String ... expMsg) throws Exception {
        OptionsAndArgs o = new OptionsAndArgs(CommandDispatcher.getAvailableCommands(),"start", pId);
        VirtualMachineHandler h = new VirtualMachineHandler(o);
        Object vm = null;
        try {
            vm = h.attachVirtualMachine();
            return true;
        } catch (ProcessingException exp) {
            if (exp.getCause() instanceof InvocationTargetException &&
                exp.getCause().getCause().getClass().toString().contains("AttachNotSupportedException") &&
                exp.getCause().getCause().getMessage().matches("^.*Unable to open socket file.*$")) {
                // This is weird. Happens from time to time but I still need to figure out, why.
                // For now, we consider this a 'gotcha'
                return true;
            }
        } catch (Exception exp) {
            if (expMsg.length > 0) {
                assertTrue(exp.getMessage().matches(expMsg[0]) || exp.getCause().getMessage().matches(expMsg[0]));
            } else {
                throw exp;
            }
        } finally {
            if (vm != null) {
                h.detachAgent(vm);
            }
        }
        return false;
    }

}<|MERGE_RESOLUTION|>--- conflicted
+++ resolved
@@ -75,17 +75,6 @@
     public void findProcess() throws Exception, NoSuchMethodException, IllegalAccessException {
         List<ProcessDescription> procs = filterOwnProcess(vmHandler.listProcesses());
         for (ProcessDescription desc : procs) {
-<<<<<<< HEAD
-            if (desc.getDisplay() != null && desc.getDisplay().length() > 0) {
-                Pattern singleHitPattern = Pattern.compile("^" + Pattern.quote(desc.getDisplay()) + "$");
-                System.out.println("Trying to attach to " + desc.getDisplay() + " (" + desc.getId() + ")");
-                try {
-                    assertTrue(tryAttach(singleHitPattern.pattern()));
-                } catch (Exception exp) {
-                    throw new RuntimeException("Cannot attach to " + desc.getDisplay() + " (" + desc.getId() + "): " + exp.getMessage(),exp);
-                }
-                break;
-=======
             try {
                 if (desc.getDisplay() != null && desc.getDisplay().length() > 0) {
                     Pattern singleHitPattern = Pattern.compile("^" + Pattern.quote(desc.getDisplay()) + "$");
@@ -96,7 +85,6 @@
                 // We ignore error which happen spuriously
                 System.out.println("Cannot attach to " + desc.getDisplay() + " (" + desc.getId() + "): " + exp);
                 exp.printStackTrace();
->>>>>>> 0cc7a5e8
             }
         }
 
