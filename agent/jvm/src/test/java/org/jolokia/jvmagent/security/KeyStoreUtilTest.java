package org.jolokia.jvmagent.security;/*
 *
 * Copyright 2015 Roland Huss
 *
 * Licensed under the Apache License, Version 2.0 (the "License");
 * you may not use this file except in compliance with the License.
 * You may obtain a copy of the License at
 *
 *       http://www.apache.org/licenses/LICENSE-2.0
 *
 * Unless required by applicable law or agreed to in writing, software
 * distributed under the License is distributed on an "AS IS" BASIS,
 * WITHOUT WARRANTIES OR CONDITIONS OF ANY KIND, either express or implied.
 * See the License for the specific language governing permissions and
 * limitations under the License.
 */

import java.io.File;
import java.io.FileWriter;
import java.io.IOException;
import java.io.InputStream;
import java.io.InputStreamReader;
import java.io.LineNumberReader;
import java.security.InvalidKeyException;
import java.security.KeyStore;
import java.security.KeyStoreException;
import java.security.NoSuchAlgorithmException;
import java.security.NoSuchProviderException;
import java.security.SignatureException;
import java.security.UnrecoverableKeyException;
import java.security.cert.CertificateException;
import java.security.cert.X509Certificate;
import java.security.interfaces.RSAPrivateCrtKey;
import java.security.interfaces.RSAPublicKey;
import java.security.spec.InvalidKeySpecException;
import java.util.ArrayList;
import java.util.Enumeration;
import java.util.HashMap;
import java.util.List;
import java.util.Map;
import java.util.Objects;

import org.jolokia.server.core.Version;
import org.testng.annotations.Test;

import static org.testng.Assert.assertEquals;
import static org.testng.Assert.assertNotNull;
import static org.testng.Assert.assertTrue;
import static org.testng.Assert.fail;

/**
 * @author roland
 * @since 01/10/15
 */
public class KeyStoreUtilTest {

    public static final String CA_CERT_SUBJECT_DN_CN = "CN=ca.test.jolokia.org";
    public static final String SERVER_CERT_SUBJECT_DN = "CN=Server Cert signed and with extended key usage server, C=DE, ST=Franconia, L=Pegnitz, OU=Test, O=jolokia.org";

    public static final String CA_ALIAS = "cn=ca.test.jolokia.org,c=de,st=bavaria,l=pegnitz,1.2.840.113549.1.9.1=#1612726f6c616e64406a6f6c6f6b69612e6f7267,ou=dev,o=jolokia|9531696871831421790";
    public static final String SERVER_ALIAS = "cn=server cert signed and with extended key usage server,c=de,st=franconia,l=pegnitz,ou=test,o=jolokia.org";

    @Test
    public void testTrustStore() throws KeyStoreException, CertificateException, NoSuchAlgorithmException, IOException {
        File caPem = getTempFile("ca/cert.pem");
        KeyStore keystore = createKeyStore();

        KeyStoreUtil.updateWithCaPem(keystore, caPem);

        List<String> aliases = asList(keystore.aliases());
        assertEquals(aliases.size(), 1);
        String alias = aliases.get(0);
        assertTrue(alias.contains("ca.test.jolokia.org"));
        X509Certificate cert = (X509Certificate) keystore.getCertificate(alias);
        assertTrue(cert.getSubjectDN().getName().contains(CA_CERT_SUBJECT_DN_CN));
        RSAPublicKey key = (RSAPublicKey) cert.getPublicKey();
        assertEquals(key.getAlgorithm(),"RSA");
    }

    @Test
    public void testTrustStoreWithMultipleEntries() throws KeyStoreException, CertificateException, NoSuchAlgorithmException, IOException {
        File caPem = getTempFile("ca/cert-multi.pem");
        KeyStore keystore = createKeyStore();

        KeyStoreUtil.updateWithCaPem(keystore, caPem);

        List<String> aliases = asList(keystore.aliases());
        assertEquals(aliases.size(), 3);
<<<<<<< HEAD
        Map<String, String> expectedAliases = new HashMap<String, String>();
=======
        Map<String, String> expectedAliases = new HashMap<>();
>>>>>>> 18260214
        expectedAliases.put("cn=ca.test.jolokia.org,c=de,st=bavaria,l=pegnitz,1.2.840.113549.1.9.1=#1612726f6c616e64406a6f6c6f6b69612e6f7267,ou=dev,o=jolokia|9531696871831421790", "ca.test.jolokia.org");
        expectedAliases.put("cn=another.test.jolokia.org,ou=jolokia,o=jolokia,l=pegnitz,st=bavaria,c=us|167767600", "another.test.jolokia.org");
        expectedAliases.put("cn=another.test.jolokia.org,ou=jolokia,o=jolokia,l=pegnitz,st=bavaria,c=us|42", "another.test.jolokia.org");

        for (String alias : aliases) {

            assertNotNull(alias);
            String expectedSubjectDN = expectedAliases.remove(alias);
            assertNotNull(expectedSubjectDN);

            X509Certificate cert = (X509Certificate) keystore.getCertificate(alias);
            assertTrue(cert.getSubjectDN().getName().contains(expectedSubjectDN));
            RSAPublicKey certPublicKey = (RSAPublicKey) cert.getPublicKey();
            assertEquals(certPublicKey.getAlgorithm(),"RSA");
        }
        assertEquals(expectedAliases.size(),0);
    }

    @Test
    public void testKeyStore() throws IOException, CertificateException, NoSuchAlgorithmException, KeyStoreException, InvalidKeySpecException, UnrecoverableKeyException {
        File serverPem = getTempFile("server/cert.pem");
        File keyPem = getTempFile("server/key.pem");
        KeyStore keystore = createKeyStore();

        KeyStoreUtil.updateWithServerPems(keystore, serverPem, keyPem, "RSA", new char[0]);

        List<String> aliases = asList(keystore.aliases());
        assertEquals(aliases.size(), 1);
        String alias = aliases.get(0);
        assertTrue(alias.contains("server"));

        X509Certificate cert = (X509Certificate) keystore.getCertificate(alias);
        assertEquals(cert.getSubjectDN().getName(), SERVER_CERT_SUBJECT_DN);
        RSAPrivateCrtKey key = (RSAPrivateCrtKey) keystore.getKey(alias, new char[0]);
        assertEquals("RSA", key.getAlgorithm());
        RSAPublicKey pubKey = (RSAPublicKey) cert.getPublicKey();
        assertEquals("RSA", pubKey.getAlgorithm());
    }

    @Test
    public void testBoth() throws CertificateException, NoSuchAlgorithmException, KeyStoreException, IOException, InvalidKeySpecException, InvalidKeyException, NoSuchProviderException, SignatureException {
        File caPem = getTempFile("ca/cert.pem");
        File serverPem = getTempFile("server/cert.pem");
        File keyPem = getTempFile("server/key.pem");

        KeyStore keystore = createKeyStore();
        KeyStoreUtil.updateWithCaPem(keystore, caPem);
        KeyStoreUtil.updateWithServerPems(keystore, serverPem, keyPem, "RSA", new char[0]);

        X509Certificate caCert = (X509Certificate) keystore.getCertificate(CA_ALIAS);
        X509Certificate serverCert = (X509Certificate) keystore.getCertificate(SERVER_ALIAS);

        // Check that server cert is signed by ca
        serverCert.verify(caCert.getPublicKey());
    }

    @Test
    public void testInvalid() throws IOException, CertificateException, NoSuchAlgorithmException, KeyStoreException {

        for (String file : new String[]{"invalid/base64.pem", "invalid/begin.pem", "invalid/end.pem"}) {
            File invalidPem = getTempFile(file);

            KeyStore keystore = createKeyStore();
            try {
                KeyStoreUtil.updateWithCaPem(keystore, invalidPem);
                fail();
            } catch (Exception ignored) {
            }
            try {
                KeyStoreUtil.updateWithServerPems(keystore, getTempFile("server/cert.pem"), invalidPem, "RSA", new char[0]);
                fail();
            } catch (Exception ignored) {
            }
        }
    }

    @Test
    public void testSelfSignedCertificate() throws Exception {
        KeyStore keystore = createKeyStore();
        long millis = System.currentTimeMillis();
        updateKeyStoreWithSelfSignedCert(keystore);
        System.out.printf("SelfSigned Cert: Duration = %d ms%n", System.currentTimeMillis() - millis);
    }

    private void updateKeyStoreWithSelfSignedCert(KeyStore keystore) throws NoSuchAlgorithmException, KeyStoreException {
        KeyStoreUtil.updateWithSelfSignedServerCertificate(keystore);
        X509Certificate cert = (X509Certificate) keystore.getCertificate("jolokia-agent");
        assertNotNull(cert);
        assertEquals(cert.getSubjectDN().getName(), "CN=Jolokia Agent " + Version.getAgentVersion() + ", OU=JVM, O=jolokia.org, L=Pegnitz, ST=Franconia, C=DE");
        assertEquals(cert.getSubjectDN(), cert.getIssuerDN());
    }

    // ========================================================

    private KeyStore createKeyStore() throws KeyStoreException, IOException, NoSuchAlgorithmException, CertificateException {
        KeyStore keystore = KeyStore.getInstance("JKS");
        keystore.load(null);
        return keystore;
    }

    private File getTempFile(String path) throws IOException {
        InputStream is = this.getClass().getResourceAsStream("/certs/" + path);
        File dest = File.createTempFile("cert-", "pem");
        try (LineNumberReader reader = new LineNumberReader(new InputStreamReader(Objects.requireNonNull(is))); FileWriter writer = new FileWriter(dest)) {
            String line;
            while ((line = reader.readLine()) != null) {
                writer.write(line + "\n");
            }
            return dest;
        }
    }

    private List<String> asList(Enumeration<String> enumeration) {
        List<String> ret = new ArrayList<>();
        while (enumeration.hasMoreElements()) {
            ret.add(enumeration.nextElement());
        }
        return ret;
    }

    private String findMatchingKeyAsSubstring(Map<String, String> map, String fullValue) {
        for (String key : map.keySet()) {
            if (fullValue.contains(key)) {
                return key;
            }
        }
        return null;
    }

}<|MERGE_RESOLUTION|>--- conflicted
+++ resolved
@@ -86,11 +86,7 @@
 
         List<String> aliases = asList(keystore.aliases());
         assertEquals(aliases.size(), 3);
-<<<<<<< HEAD
-        Map<String, String> expectedAliases = new HashMap<String, String>();
-=======
         Map<String, String> expectedAliases = new HashMap<>();
->>>>>>> 18260214
         expectedAliases.put("cn=ca.test.jolokia.org,c=de,st=bavaria,l=pegnitz,1.2.840.113549.1.9.1=#1612726f6c616e64406a6f6c6f6b69612e6f7267,ou=dev,o=jolokia|9531696871831421790", "ca.test.jolokia.org");
         expectedAliases.put("cn=another.test.jolokia.org,ou=jolokia,o=jolokia,l=pegnitz,st=bavaria,c=us|167767600", "another.test.jolokia.org");
         expectedAliases.put("cn=another.test.jolokia.org,ou=jolokia,o=jolokia,l=pegnitz,st=bavaria,c=us|42", "another.test.jolokia.org");
