--- conflicted
+++ resolved
@@ -33,11 +33,8 @@
 import org.jolokia.jvmagent.security.KeyStoreUtil;
 import org.jolokia.server.core.Version;
 import org.jolokia.test.util.EnvTestUtil;
-<<<<<<< HEAD
 import org.jolokia.server.core.service.api.LogHandler;
-=======
 import org.jolokia.util.Base64Util;
->>>>>>> 69586e7d
 import org.testng.annotations.Test;
 
 import static org.testng.Assert.*;
@@ -461,9 +458,6 @@
                              HostnameVerifier pVerifier,
                              boolean pValidateCa,
                              String pClientCert) throws Exception {
-<<<<<<< HEAD
-        JolokiaServer server = new JolokiaServer(pConfig);
-=======
         checkServer(pConfig, pDoRequest, pVerifier, pValidateCa, pClientCert, null);
     }
 
@@ -472,7 +466,7 @@
                              boolean pValidateCa,
                              String pClientCert, String pUserPassword) throws Exception {
         JolokiaServer server = new JolokiaServer(pConfig, false);
->>>>>>> 69586e7d
+        JolokiaServer server = new JolokiaServer(pConfig);
         server.start();
         //Thread.sleep(2000);
         HostnameVerifier oldVerifier = HttpsURLConnection.getDefaultHostnameVerifier();
