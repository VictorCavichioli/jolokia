<?xml version="1.0" encoding="UTF-8"?>
<!--
  ~ Copyright 2009-2013 Roland Huss
  ~
  ~ Licensed under the Apache License, Version 2.0 (the "License");
  ~ you may not use this file except in compliance with the License.
  ~ You may obtain a copy of the License at
  ~
  ~       http://www.apache.org/licenses/LICENSE-2.0
  ~
  ~ Unless required by applicable law or agreed to in writing, software
  ~ distributed under the License is distributed on an "AS IS" BASIS,
  ~ WITHOUT WARRANTIES OR CONDITIONS OF ANY KIND, either express or implied.
  ~ See the License for the specific language governing permissions and
  ~ limitations under the License.
  -->

<project xmlns="http://maven.apache.org/POM/4.0.0" xmlns:xsi="http://www.w3.org/2001/XMLSchema-instance" xsi:schemaLocation="http://maven.apache.org/POM/4.0.0 http://maven.apache.org/xsd/maven-4.0.0.xsd">
  <modelVersion>4.0.0</modelVersion>

  <artifactId>jolokia-client-kubernetes</artifactId>
  <version>2.0.1-SNAPSHOT</version>
  <packaging>bundle</packaging>

  <name>jolokia-client-kubernetes</name>
  <description>Jolokia :: Client :: Kubernetes</description>

  <parent>
    <groupId>org.jolokia</groupId>
    <artifactId>jolokia-parent</artifactId>
    <version>2.0.1-SNAPSHOT</version>
    <relativePath>../../pom.xml</relativePath>
  </parent>

  <url>https://jolokia.org/</url>

  <dependencies>

    <!-- Jolokia own artifacts -->

    <dependency>
      <groupId>org.jolokia</groupId>
      <artifactId>jolokia-client-jmx-adapter</artifactId>
      <scope>provided</scope>
    </dependency>

    <!-- Other dependencies -->

    <dependency>
      <groupId>io.fabric8</groupId>
      <artifactId>kubernetes-client</artifactId>
<<<<<<< HEAD
      <version>6.8.0</version>
      <scope>compile</scope>
    </dependency>
    <dependency>
      <groupId>io.fabric8</groupId>
      <artifactId>kubernetes-httpclient-okhttp</artifactId>
      <version>6.8.0</version>
    </dependency>

=======
    </dependency>
>>>>>>> 18260214
    <dependency>
      <!-- Jolokia uses okhttp implicitly, but let's be explicit -->
      <groupId>io.fabric8</groupId>
      <artifactId>kubernetes-httpclient-okhttp</artifactId>
    </dependency>
    <dependency>
      <groupId>io.fabric8</groupId>
      <artifactId>kubernetes-server-mock</artifactId>
      <scope>test</scope>
    </dependency>

    <dependency>
      <groupId>com.fasterxml.jackson.core</groupId>
      <artifactId>jackson-annotations</artifactId>
      <scope>compile</scope>
    </dependency>
    <dependency>
      <groupId>com.fasterxml.jackson.core</groupId>
      <artifactId>jackson-core</artifactId>
      <scope>compile</scope>
    </dependency>
    <dependency>
      <groupId>com.fasterxml.jackson.core</groupId>
      <artifactId>jackson-databind</artifactId>
      <scope>compile</scope>
    </dependency>

  </dependencies>

  <build>
    <plugins>
      <plugin>
        <artifactId>maven-compiler-plugin</artifactId>
        <configuration>
          <source>1.7</source>
          <target>1.7</target>
          <testSource>1.7</testSource>
          <testTarget>1.7</testTarget>
        </configuration>
      </plugin>
      <plugin>
        <groupId>org.apache.felix</groupId>
        <artifactId>maven-bundle-plugin</artifactId>
        <extensions>true</extensions>
        <executions>
          <execution>
            <id>bundle-manifest</id>
            <phase>process-classes</phase>
            <goals>
              <goal>manifest</goal>
            </goals>
          </execution>
        </executions>
        <configuration>
          <instructions>
            <Export-Package>
              org.jolokia.kubernetes.client.*
            </Export-Package>
            <Bundle-SymbolicName>org.jolokia</Bundle-SymbolicName>
            <Bundle-Description>Jolokia JMX adapter</Bundle-Description>
          </instructions>
        </configuration>
      </plugin>
      <plugin>
        <artifactId>maven-assembly-plugin</artifactId>
        <configuration>
          <descriptors>
            <descriptor>src/main/assembly/standalone.xml</descriptor>
          </descriptors>
        </configuration>
        <executions>
          <execution>
            <id>make-assembly</id>
            <phase>package</phase>
            <goals>
              <goal>single</goal>
            </goals>
          </execution>
        </executions>
      </plugin>
    </plugins>
  </build>

</project><|MERGE_RESOLUTION|>--- conflicted
+++ resolved
@@ -49,19 +49,7 @@
     <dependency>
       <groupId>io.fabric8</groupId>
       <artifactId>kubernetes-client</artifactId>
-<<<<<<< HEAD
-      <version>6.8.0</version>
-      <scope>compile</scope>
     </dependency>
-    <dependency>
-      <groupId>io.fabric8</groupId>
-      <artifactId>kubernetes-httpclient-okhttp</artifactId>
-      <version>6.8.0</version>
-    </dependency>
-
-=======
-    </dependency>
->>>>>>> 18260214
     <dependency>
       <!-- Jolokia uses okhttp implicitly, but let's be explicit -->
       <groupId>io.fabric8</groupId>
@@ -93,15 +81,6 @@
 
   <build>
     <plugins>
-      <plugin>
-        <artifactId>maven-compiler-plugin</artifactId>
-        <configuration>
-          <source>1.7</source>
-          <target>1.7</target>
-          <testSource>1.7</testSource>
-          <testTarget>1.7</testTarget>
-        </configuration>
-      </plugin>
       <plugin>
         <groupId>org.apache.felix</groupId>
         <artifactId>maven-bundle-plugin</artifactId>
