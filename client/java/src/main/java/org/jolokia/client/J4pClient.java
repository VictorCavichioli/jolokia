package org.jolokia.client;

/*
 * Copyright 2009-2013 Roland Huss
 *
 * Licensed under the Apache License, Version 2.0 (the "License");
 * you may not use this file except in compliance with the License.
 * You may obtain a copy of the License at
 *
 *       http://www.apache.org/licenses/LICENSE-2.0
 *
 * Unless required by applicable law or agreed to in writing, software
 * distributed under the License is distributed on an "AS IS" BASIS,
 * WITHOUT WARRANTIES OR CONDITIONS OF ANY KIND, either express or implied.
 * See the License for the specific language governing permissions and
 * limitations under the License.
 */

import java.io.IOException;
import java.net.*;
import java.util.*;

import org.apache.http.*;
import org.apache.http.client.HttpClient;
import org.apache.http.conn.ConnectTimeoutException;
import org.jolokia.client.exception.*;
import org.jolokia.client.request.*;
import org.json.simple.*;
import org.json.simple.parser.ParseException;


/**
 * Client class for accessing the j4p agent
 *
 * @author roland
 * @since Apr 24, 2010
 */
public class J4pClient extends J4pClientBuilderFactory {

    // Http client used for connecting the j4p Agent
    private HttpClient httpClient;

    // Creating and parsing HTTP-Requests and Responses
    private J4pRequestHandler requestHandler;

    // Extractor used for creating J4pResponses
    private J4pResponseExtractor responseExtractor;

    /**
     * Construct a new client for a given server url
     *
     * @param pJ4pServerUrl the agent URL for how to contact the server.
     */
    public J4pClient(String pJ4pServerUrl) {
        this(pJ4pServerUrl,null);
    }

    /**
     * Constructor for a given agent URl and a given HttpClient
     *
     * @param pJ4pServerUrl the agent URL for how to contact the server.
     * @param pHttpClient HTTP client to use for the connecting to the agent
     */
    public J4pClient(String pJ4pServerUrl, HttpClient pHttpClient) {
        this(pJ4pServerUrl,pHttpClient,null);
    }

    /**
     * Constructor using a given Agent URL, HttpClient and a proxy target config. If the HttpClient is null,
     * a default client is used. If no target config is given, a plain request is performed
     *
     * @param pJ4pServerUrl the agent URL for how to contact the server.
     * @param pHttpClient HTTP client to use for the connecting to the agent
     * @param pTargetConfig optional target
     */
    public J4pClient(String pJ4pServerUrl, HttpClient pHttpClient,J4pTargetConfig pTargetConfig) {
        this(pJ4pServerUrl,pHttpClient,pTargetConfig, ValidatingResponseExtractor.DEFAULT);
    }


    /**
     * Constructor using a given Agent URL, HttpClient and a proxy target config. If the HttpClient is null,
     * a default client is used. If no target config is given, a plain request is performed
     *
     * @param pJ4pServerUrl the agent URL for how to contact the server.
     * @param pHttpClient HTTP client to use for the connecting to the agent
     * @param pTargetConfig optional target
     * @param pExtractor response extractor to use
     */
    public J4pClient(String pJ4pServerUrl, HttpClient pHttpClient,J4pTargetConfig pTargetConfig,J4pResponseExtractor pExtractor) {
        requestHandler = new J4pRequestHandler(pJ4pServerUrl,pTargetConfig);
        responseExtractor = pExtractor;
        // Using the default as defined in the client builder
        if (pHttpClient != null) {
            httpClient = pHttpClient;
        } else {
            J4pClientBuilder builder = new J4pClientBuilder();
            httpClient = builder.createHttpClient();
        }
    }

    // =============================================================================================

    /**
     * Execute a single J4pRequest returning a single response.
     * The HTTP Method used is determined automatically.
     *
     * @param pRequest request to execute
     * @param <RESP> response type
     * @param <REQ> request type
     * @return the response as returned by the server
     */
    public <RESP extends J4pResponse<REQ>, REQ extends J4pRequest> RESP execute(REQ pRequest)
            throws J4pException {
        // type spec is required to keep OpenJDK 1.6 happy (other JVM dont have a problem
        // with infering the type is missing here)
        return this.<RESP, REQ>execute(pRequest,null,null);
    }

    /**
     * Execute a single J4pRequest returning a single response.
     * The HTTP Method used is determined automatically.
     *
     * @param pRequest request to execute
     * @param pProcessingOptions optional map of processing options
     * @param <RESP> response type
     * @param <REQ> request type
     * @return the response as returned by the server
     * @throws java.io.IOException when the execution fails
     * @throws org.json.simple.parser.ParseException if parsing of the JSON answer fails
     */
    public <RESP extends J4pResponse<REQ>, REQ extends J4pRequest> RESP execute(REQ pRequest,
                                                                     Map<J4pQueryParameter,String> pProcessingOptions)
            throws J4pException {
        return this.<RESP, REQ>execute(pRequest,null,pProcessingOptions);
    }

    /**
     * Execute a single J4pRequest which returns a single response.
     *
     * @param pRequest request to execute
     * @param pMethod method to use which should be either "GET" or "POST"
     *
     * @param <RESP> response type
     * @param <REQ> request type
     * @return response object
     * @throws J4pException if something's wrong (e.g. connection failed or read timeout)
     */
    public <RESP extends J4pResponse<REQ>, REQ extends J4pRequest> RESP execute(REQ pRequest,String pMethod) throws J4pException {
        return this.<RESP, REQ>execute(pRequest, pMethod, null);
    }

    /**
     * Execute a single J4pRequest which returns a single response.
     *
     * @param pRequest request to execute
     * @param pMethod method to use which should be either "GET" or "POST"
     * @param pProcessingOptions optional map of processing options
     *
     * @param <RESP> response type
     * @param <REQ> request type
     * @return response object
     * @throws J4pException if something's wrong (e.g. connection failed or read timeout)
     */
    public <RESP extends J4pResponse<REQ>, REQ extends J4pRequest> RESP execute(REQ pRequest,String pMethod,
                                                                     Map<J4pQueryParameter,String> pProcessingOptions)
            throws J4pException {
        return this.<RESP, REQ>execute(pRequest,pMethod,pProcessingOptions,responseExtractor);
    }

    /**
     * Execute a single J4pRequest which returns a single response.
     *
     * @param pRequest request to execute
     * @param pMethod method to use which should be either "GET" or "POST"
     * @param pProcessingOptions optional map of processing options
     * @param pExtractor extractor for actually creating the response
     *
     * @param <RESP> response type
     * @param <REQ> request type
     * @return response object
     * @throws J4pException if something's wrong (e.g. connection failed or read timeout)
     */
    public <RESP extends J4pResponse<REQ>, REQ extends J4pRequest> RESP execute(REQ pRequest,String pMethod,
                                                                     Map<J4pQueryParameter,String> pProcessingOptions,
                                                                     J4pResponseExtractor pExtractor)
            throws J4pException {

        try {
            HttpResponse response = httpClient.execute(requestHandler.getHttpRequest(pRequest,pMethod,pProcessingOptions));
            JSONAware jsonResponse = extractJsonResponse(pRequest,response);
            if (! (jsonResponse instanceof JSONObject)) {
                throw new J4pException("Invalid JSON answer for a single request (expected a map but got a " + jsonResponse.getClass() + ")");
            }
            return pExtractor.extract(pRequest, (JSONObject) jsonResponse);
        }
        catch (IOException e) {
            throw mapException(e);
        } catch (URISyntaxException e) {
            throw mapException(e);
        }
    }

    /**
     * Execute multiple requests at once. All given request will result in a single HTTP request where it gets
     * dispatched on the agent side. The results are given back in the same order as the arguments provided.
     *
     * @param pRequests requests to execute
     * @param <RESP> response type
     * @param <REQ> request type
     * @return list of responses, one response for each request
     * @throws J4pException when an communication error occurs
     */
    public <RESP extends J4pResponse<REQ>, REQ extends J4pRequest> List<RESP> execute(List<REQ> pRequests)
            throws J4pException {
        return this.<RESP, REQ>execute(pRequests, null);
    }

    /**
     * Execute multiple requests at once. All given request will result in a single HTTP request where it gets
     * dispatched on the agent side. The results are given back in the same order as the arguments provided.
     *
     * @param pRequests requests to execute
     * @param pProcessingOptions processing options to use
     * @param <RESP> response type
     * @param <REQ> request type
     * @return list of responses, one response for each request
     * @throws J4pException when an communication error occurs
     */
    public <RESP extends J4pResponse<REQ>, REQ extends J4pRequest> List<RESP> execute(List<REQ> pRequests,Map<J4pQueryParameter,String> pProcessingOptions)
            throws J4pException {
        return execute(pRequests,pProcessingOptions,responseExtractor);
    }

    /**
     * Execute multiple requests at once. All given request will result in a single HTTP request where it gets
     * dispatched on the agent side. The results are given back in the same order as the arguments provided.
     *
     * @param pRequests requests to execute
     * @param pProcessingOptions processing options to use
     * @param pResponseExtractor use this for custom extraction handling
     * @param <RESP> response type
     * @param <REQ> request type
     * @return list of responses, one response for each request
     * @throws J4pException when an communication error occurs
     */
    public <RESP extends J4pResponse<REQ>, REQ extends J4pRequest> List<RESP> execute(List<REQ> pRequests,
                                                                                      Map<J4pQueryParameter,String> pProcessingOptions,
                                                                                      J4pResponseExtractor pResponseExtractor)
            throws J4pException {
        try {
            HttpResponse response = httpClient.execute(requestHandler.getHttpRequest(pRequests,pProcessingOptions));
            JSONAware jsonResponse = extractJsonResponse(null, response);

            verifyBulkJsonResponse(jsonResponse);

            return this.<RESP, REQ>extractResponses(jsonResponse, pRequests, pResponseExtractor);
        } catch (IOException e) {
            throw mapException(e);
        } catch (URISyntaxException e) {
            throw mapException(e);
        }
    }

    // =====================================================================================================

    @SuppressWarnings("PMD.PreserveStackTrace")
<<<<<<< HEAD

    private <T extends J4pRequest> JSONAware extractJsonResponse(T pRequest, HttpResponse pResponse) throws J4pException {
=======
    private <REQ extends J4pRequest> JSONAware extractJsonResponse(REQ pRequest, HttpResponse pResponse) throws J4pException {
>>>>>>> cf008b03
        try {
            return requestHandler.extractJsonResponse(pResponse);
        } catch (IOException e) {
            throw new J4pException("IO-Error while reading the response: " + e,e);
        } catch (ParseException e) {
            // It's a parse exception. Now, check whether the HTTResponse is
            // an error and prepare the proper J4pException
            StatusLine statusLine = pResponse.getStatusLine();
            if (HttpStatus.SC_OK != statusLine.getStatusCode()) {
                throw new J4pRemoteException(pRequest,statusLine.getReasonPhrase(), null, statusLine.getStatusCode(),null, null);
            }
            throw new J4pException("Could not parse answer: " + e,e);
        }
    }

    // Extract J4pResponses from a returned bulk JSON answer
    private <R extends J4pResponse<T>, T extends J4pRequest> List<R> extractResponses(JSONAware pJsonResponse,
                                                                                      List<T> pRequests,
                                                                                      J4pResponseExtractor pResponseExtractor) throws J4pException {
        JSONArray responseArray = (JSONArray) pJsonResponse;
        List<R> ret = new ArrayList<R>(responseArray.size());
        J4pRemoteException remoteExceptions[] = new J4pRemoteException[responseArray.size()];
        boolean exceptionFound = false;
        for (int i = 0; i < pRequests.size(); i++) {
            T request = pRequests.get(i);
            Object jsonResp = responseArray.get(i);
            if (!(jsonResp instanceof JSONObject)) {
                throw new J4pException("Response for request Nr. " + i + " is invalid (expected a map but got " + jsonResp.getClass() + ")");
            }
            try {
                ret.add(i,pResponseExtractor.<R,T>extract(request, (JSONObject) jsonResp));
            } catch (J4pRemoteException exp) {
                remoteExceptions[i] = exp;
                exceptionFound = true;
                ret.add(i,null);
            }
        }
        if (exceptionFound) {
            List partialResults = new ArrayList();
            // Merge partial results and exceptions in a single list
            for (int i = 0;i<pRequests.size();i++) {
                J4pRemoteException exp = remoteExceptions[i];
                if (exp != null) {
                    partialResults.add(exp);
                } else {
                    partialResults.add(ret.get(i));
                }
            }
            throw new J4pBulkRemoteException(partialResults);
        }
        return ret;
    }

    // Map IO-Exceptions accordingly
    private J4pException mapException(Exception pException) throws J4pException {
        if (pException instanceof ConnectException) {
            return new J4pConnectException(
                    "Cannot connect to " + requestHandler.getJ4pServerUrl() + ": " + pException.getMessage(),
                    (ConnectException) pException);
        } else if (pException instanceof ConnectTimeoutException) {
            return new J4pTimeoutException(
                    "Read timeout while request " + requestHandler.getJ4pServerUrl() + ": " + pException.getMessage(),
                    (ConnectTimeoutException) pException);
        } else if (pException instanceof IOException) {
            return new J4pException("IO-Error while contacting the server: " + pException,pException);
        } else if (pException instanceof URISyntaxException) {
            URISyntaxException sExp = (URISyntaxException) pException;
            return new J4pException("Invalid URI " + sExp.getInput() + ": " + sExp.getReason(),pException);
        } else {
            return new J4pException("Exception " + pException,pException);
        }
    }


    // Verify the returned JSON answer.
    private void verifyBulkJsonResponse(JSONAware pJsonResponse) throws J4pException {
        if (!(pJsonResponse instanceof JSONArray)) {
            if (pJsonResponse instanceof JSONObject) {
                JSONObject errorObject = (JSONObject) pJsonResponse;

                if (!errorObject.containsKey("status") || (Long) errorObject.get("status") != 200) {
                    throw new J4pRemoteException(null, errorObject);
                }
            }
            throw new J4pException("Invalid JSON answer for a bulk request (expected an array but got a " + pJsonResponse.getClass() + ")");
        }
    }

    /**
     * Execute multiple requests at once. All given request will result in a single HTTP request where it gets
     * dispatched on the agent side. The results are given back in the same order as the arguments provided.
     *
     * @param pRequests requests to execute
     * @param <R> response typex
     * @param <T> request type
     * @return list of responses, one response for each request
     * @throws J4pException when an communication error occurs
     */
    public <R extends J4pResponse<T>,T extends J4pRequest> List<R> execute(T ... pRequests) throws J4pException {
        return this.<R,T>execute(Arrays.asList(pRequests));
    }

    /**
     * Expose the embedded {@link org.apache.http.client.HttpClient} for tuning connection parameters.
     *
     * @return the http client used for HTTP communications
     */
    public HttpClient getHttpClient() {
        return httpClient;
    }


    /**
     * Get base URL for Jolokia requests
     *
     * @return the Jolokia URL
     */
    public URI getUri() {
        return requestHandler.getJ4pServerUrl();
    }

}<|MERGE_RESOLUTION|>--- conflicted
+++ resolved
@@ -265,12 +265,7 @@
     // =====================================================================================================
 
     @SuppressWarnings("PMD.PreserveStackTrace")
-<<<<<<< HEAD
-
-    private <T extends J4pRequest> JSONAware extractJsonResponse(T pRequest, HttpResponse pResponse) throws J4pException {
-=======
     private <REQ extends J4pRequest> JSONAware extractJsonResponse(REQ pRequest, HttpResponse pResponse) throws J4pException {
->>>>>>> cf008b03
         try {
             return requestHandler.extractJsonResponse(pResponse);
         } catch (IOException e) {
