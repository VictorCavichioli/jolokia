--- conflicted
+++ resolved
@@ -16,17 +16,12 @@
  * limitations under the License.
  */
 
-<<<<<<< HEAD
-import org.jolokia.server.core.http.AgentServlet;
+
+import org.jolokia.client.BasicAuthenticator;
 import org.jolokia.client.J4pClient;
 import org.jolokia.it.core.ItSetup;
-=======
-import org.jolokia.client.J4pClient;
-import org.jolokia.client.BasicAuthenticator;
-import org.jolokia.http.AgentServlet;
-import org.jolokia.it.ItSetup;
+import org.jolokia.server.core.http.AgentServlet;
 import org.jolokia.test.util.EnvTestUtil;
->>>>>>> e159a914
 import org.mortbay.jetty.Server;
 import org.mortbay.jetty.security.*;
 import org.mortbay.jetty.servlet.Context;
@@ -60,17 +55,12 @@
             jettyServer = new Server(port);
             Context jettyContext = new Context(jettyServer, "/");
             ServletHolder holder = new ServletHolder(new AgentServlet());
-<<<<<<< HEAD
-            holder.setInitParameter("dispatcherClasses","org.jolokia.service.jsr160.Jsr160RequestHandler");
-            jettyContext.addServlet(holder, J4P_CONTEXT + "/*");
-=======
             holder.setInitParameter("dispatcherClasses", "org.jolokia.jsr160.Jsr160RequestDispatcher");
             jettyContext.addServlet(holder, "/j4p/*");
 
             SecurityHandler securityHandler = createSecurityHandler();
             jettyContext.addHandler(securityHandler);
 
->>>>>>> e159a914
             jettyServer.start();
             j4pUrl = "http://localhost:" + port + "/j4p";
             // Start the integration MBeans
