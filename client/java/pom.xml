<?xml version="1.0" encoding="UTF-8"?>
<!--
  ~ Copyright 2009-2013 Roland Huss
  ~
  ~ Licensed under the Apache License, Version 2.0 (the "License");
  ~ you may not use this file except in compliance with the License.
  ~ You may obtain a copy of the License at
  ~
  ~       http://www.apache.org/licenses/LICENSE-2.0
  ~
  ~ Unless required by applicable law or agreed to in writing, software
  ~ distributed under the License is distributed on an "AS IS" BASIS,
  ~ WITHOUT WARRANTIES OR CONDITIONS OF ANY KIND, either express or implied.
  ~ See the License for the specific language governing permissions and
  ~ limitations under the License.
  -->

<project xmlns="http://maven.apache.org/POM/4.0.0" xmlns:xsi="http://www.w3.org/2001/XMLSchema-instance" xsi:schemaLocation="http://maven.apache.org/POM/4.0.0 http://maven.apache.org/xsd/maven-4.0.0.xsd">
  <modelVersion>4.0.0</modelVersion>

  <artifactId>jolokia-client-java</artifactId>
<<<<<<< HEAD
  <version>2.0.0-SNAPSHOT</version>
=======
  <version>1.6.3-SNAPSHOT</version>
  <name>jolokia-client-java</name>
>>>>>>> d7f424d0
  <packaging>bundle</packaging>

  <description>Jolokia :: Client :: Java</description>

  <parent>
    <groupId>org.jolokia</groupId>
<<<<<<< HEAD
    <artifactId>jolokia-parent</artifactId>
    <version>2.0.0-SNAPSHOT</version>
    <relativePath>../../pom.xml</relativePath>
=======
    <artifactId>jolokia-client-parent</artifactId>
    <version>1.6.3-SNAPSHOT</version>
    <relativePath>../pom.xml</relativePath>
>>>>>>> d7f424d0
  </parent>

  <dependencies>
    <dependency>
      <groupId>com.googlecode.json-simple</groupId>
      <artifactId>json-simple</artifactId>
    </dependency>

    <dependency>
      <groupId>org.apache.httpcomponents</groupId>
      <artifactId>httpcore</artifactId>
      <version>4.4.7</version>
    </dependency>

    <dependency>
      <groupId>org.apache.httpcomponents</groupId>
      <artifactId>httpclient-osgi</artifactId>
      <version>4.5.3</version>
      <exclusions>
        <exclusion>
          <groupId>org.apache.httpcomponents</groupId>
          <artifactId>*</artifactId>
        </exclusion>
      </exclusions>
    </dependency>

    <!-- Dependency required by httpclient-osgi via transitive dependencies which need to include since
         httpclient-osgi is a fat-jar. In fact this is a workaround for httpclient-osgi's borked pom.xml -->
    <dependency>
      <groupId>commons-logging</groupId>
      <artifactId>commons-logging</artifactId>
      <version>1.1.1</version>
      <scope>test</scope>
    </dependency>

    <dependency>
      <groupId>org.jolokia</groupId>
      <artifactId>jolokia-server-core</artifactId>
      <version>${project.version}</version>
      <scope>test</scope>
    </dependency>

    <dependency>
      <groupId>org.jolokia</groupId>
      <artifactId>jolokia-server-detector</artifactId>
      <version>${project.version}</version>
      <scope>test</scope>
    </dependency>

    <dependency>
      <groupId>org.jolokia</groupId>
      <artifactId>jolokia-service-jsr160</artifactId>
      <version>${project.version}</version>
      <scope>test</scope>
    </dependency>

    <dependency>
      <groupId>org.jolokia</groupId>
      <artifactId>jolokia-it-core</artifactId>
      <version>${project.version}</version>
      <scope>test</scope>
    </dependency>

    <dependency>
      <groupId>org.jolokia</groupId>
      <artifactId>jolokia-tools-test</artifactId>
      <version>${project.version}</version>
      <scope>test</scope>
    </dependency>

    <dependency>
      <groupId>org.mortbay.jetty</groupId>
      <artifactId>jetty</artifactId>
      <scope>test</scope>
    </dependency>

    <dependency>
      <groupId>com.github.tomakehurst</groupId>
      <artifactId>wiremock</artifactId>
      <version>1.58</version>
      <scope>test</scope>
      <exclusions>
        <exclusion>
          <groupId>junit</groupId>
          <artifactId>junit</artifactId>
        </exclusion>
        <exclusion>
          <groupId>org.mortbay.jetty</groupId>
          <artifactId>jetty</artifactId>
        </exclusion>
      </exclusions>
    </dependency>
  </dependencies>

  <build>
    <plugins>
      <plugin>
        <groupId>org.apache.felix</groupId>
        <artifactId>maven-bundle-plugin</artifactId>
        <extensions>true</extensions>
        <executions>
          <execution>
            <id>bundle-manifest</id>
            <phase>process-classes</phase>
            <goals>
              <goal>manifest</goal>
            </goals>
          </execution>
        </executions>
        <configuration>
          <instructions>
            <Export-Package>
              org.jolokia.client.*
            </Export-Package>
            <Bundle-SymbolicName>org.jolokia</Bundle-SymbolicName>
            <Bundle-Description>Jolokia client library</Bundle-Description>
          </instructions>
        </configuration>
      </plugin>

      <plugin>
        <groupId>org.apache.maven.plugins</groupId>
        <artifactId>maven-surefire-plugin</artifactId>
        <configuration>
          <argLine>-Dcom.sun.management.jmxremote -Dcom.sun.management.jmxremote.port=45888 -Dcom.sun.management.jmxremote.authenticate=false -Dcom.sun.management.jmxremote.ssl=false -Djava.rmi.server.hostname=localhost</argLine>
          <!--<argLine>-Dcom.sun.management.jmxremote -Dcom.sun.management.jmxremote.port=45888 -Dcom.sun.management.jmxremote.authenticate=false -Dcom.sun.management.jmxremote.ssl=false -Djava.rmi.server.hostname=localhost -agentlib:jdwp=transport=dt_socket,server=y,suspend=y,address=8000</argLine>-->
          <forkMode>once</forkMode>
        </configuration>
      </plugin>
    </plugins>
  </build>

</project><|MERGE_RESOLUTION|>--- conflicted
+++ resolved
@@ -19,39 +19,22 @@
   <modelVersion>4.0.0</modelVersion>
 
   <artifactId>jolokia-client-java</artifactId>
-<<<<<<< HEAD
   <version>2.0.0-SNAPSHOT</version>
-=======
-  <version>1.6.3-SNAPSHOT</version>
-  <name>jolokia-client-java</name>
->>>>>>> d7f424d0
   <packaging>bundle</packaging>
 
   <description>Jolokia :: Client :: Java</description>
 
   <parent>
     <groupId>org.jolokia</groupId>
-<<<<<<< HEAD
     <artifactId>jolokia-parent</artifactId>
     <version>2.0.0-SNAPSHOT</version>
     <relativePath>../../pom.xml</relativePath>
-=======
-    <artifactId>jolokia-client-parent</artifactId>
-    <version>1.6.3-SNAPSHOT</version>
-    <relativePath>../pom.xml</relativePath>
->>>>>>> d7f424d0
   </parent>
 
   <dependencies>
     <dependency>
       <groupId>com.googlecode.json-simple</groupId>
       <artifactId>json-simple</artifactId>
-    </dependency>
-
-    <dependency>
-      <groupId>org.apache.httpcomponents</groupId>
-      <artifactId>httpcore</artifactId>
-      <version>4.4.7</version>
     </dependency>
 
     <dependency>
@@ -132,6 +115,7 @@
         </exclusion>
       </exclusions>
     </dependency>
+
   </dependencies>
 
   <build>
