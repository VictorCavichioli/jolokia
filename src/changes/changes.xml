<?xml version="1.0" encoding="utf-8"?>
<!--
  ~ Copyright 2009-2019 Roland Huss
  ~
  ~ Licensed under the Apache License, Version 2.0 (the "License");
  ~ you may not use this file except in compliance with the License.
  ~ You may obtain a copy of the License at
  ~
  ~       http://www.apache.org/licenses/LICENSE-2.0
  ~
  ~ Unless required by applicable law or agreed to in writing, software
  ~ distributed under the License is distributed on an "AS IS" BASIS,
  ~ WITHOUT WARRANTIES OR CONDITIONS OF ANY KIND, either express or implied.
  ~ See the License for the specific language governing permissions and
  ~ limitations under the License.
  -->

<document xmlns="http://maven.apache.org/changes/1.0.0"
          xmlns:xsi="http://www.w3.org/2001/XMLSchema-instance"
          xsi:schemaLocation="http://maven.apache.org/changes/1.0.0 http://maven.apache.org/xsd/changes-1.0.0.xsd">
  <properties>
    <title>Jolokia</title>
    <author email="roland@jolokia.org">Roland Huß</author>
  </properties>
  <body>
<<<<<<< HEAD
    <release version="1.7-SNAPSHOT" description="Release 1.7.3">
      <action dev="skarsaune" type="fix" issue="532">
        Ensure that TabularData compatible data structures are deserialized better
=======
    <release version="1.7.3-SNAPSHOT" description="Release 1.7.3-SNAPSHOT">
      <action dev="qtc-de" type="fix" issue="543">
        Improve proxy's denylist
>>>>>>> c9dca498
      </action>
    </release>
    <release version="1.7.2" description="Release 1.7.2" date="2022-12-26">
      <action dev="skarsaune" type="fix" issue="487">
        Support calling invoke with <code>null</code> as arguments and signature for operations with no arguments over JMX connection.
      </action>
      <action dev="apupier" type="update" issue="519">
        Fix Sonar badges in README
      </action>
      <action dev="apupier" type="update" issue="522">
        Replace Travis CI with GitHub workflow
      </action>
      <action dev="skarsaune" type="add" issue="480">
        Added documentation for MBeanServerConnection
      </action>
    </release>
    <release version="1.7.1" description="Release 1.7.1" date="2021-09-19">
      <action dev="grgrzybek" type="fix" issue="477">
        Removed local system dependencies in jvm-agent's pom.xml that accidentally slipped in
      </action>
    </release>
    <release version="1.7.0" description="Release 1.7.0" date="2021-07-26">
      <action dev="grgrzybek" type="fix" issue="466">
        Reimplement self-signed certificate generation without using reflection
      </action>
      <action dev="mmelko" type="fix" issue="465">
        Handle UnsupportedOperationException to allow properly read Runtime MBean on jdk11
      </action>
      <action dev="grgrzybek" type="update" issue="464">
        Provide non-reflective access to JVM Attach API on JDK9+
      </action>
      <action dev="ryandgoulding" type="fix" issue="460">
        Fix possible integer overflow in OperationChecking.java
      </action>
      <action dev="sathieu" type="add" issue="445">
        Debian package: Allow installation with openjdk-8-jre and with headless JREs
      </action>
      <action dev="TheWeatherCompany" type="fix" issue="436">
        Fixes SSL failure to connect using proxy or .war
      </action>
      <action dev="skarsaune" type="add" issue="453">
        Do not rely on whatever Kubernetes context is current at the client and allow specifying context when connecting with the Kubernetes connector.
      </action>
      <action dev="skarsaune" type="add" issue="434">
      JSR-160 connector for connecting to a Pod in a Kubernetes cluster.
      </action>
      <action dev="skarsaune" type="add" issue="431">
       JSR-160 connector using Jolokia
      </action>
       <action dev="graben" type="add" issue="421">
        Make multicast discovery address and multicast port configurable with configuration, system property or environment variable.
      </action>
      <action dev="JLLeitschuh" type="fix" issue="430">
        Use HTTPS to resolve dependencies in Maven Build
      </action>
      <action dev="coheigea" type="fix" issue="414">
       Don't require user to be set when JAAS authentication is configured for the OSGi connector.
      </action>
      <action dev="rhuss" type="fix" issue="388">
       Fix the usage of JRE 1.8 classes that does not work with Java 6
      </action>
    </release>
    <release version="1.6.2" description="Release 1.6.2" date="2019-06-20">
      <action dev="dsimansk" type="update" issue="403">
        Add support to load multiple CA certs from store
      </action>
    </release>
    <release version="1.6.1" description="Release 1.6.1" date="2019-05-01">
      <action dev="nevenr" type="add" issue="344">
        Add configuration option authMatch which explains how to combine multiple authenticators if MultiAuthenticator is used.
      </action>
      <action dev="nevenr" type="add" issue="334">
        Add BigInteger simplifier. BigInteger becomes a JSON object with the key "bigint" containing the big integer value as String.
      </action>
      <action dev="nevenr" type="add" issue="367">
        Add configuration option threadNamePrefix which will be used by jolokia http server executor
        Default: "jolokia-"
      </action>
      <action dev="rhuss" type="fix">
        When strict-checking is enabled for a CORS policy, then reject a request also when no Origin or Referer header is given.
      </action>
    </release>
    <release version="1.6.0" description="Release 1.6.0" date="2018-06-25">
      <action dev="rhuss" type="update">
        Enable authentication with role "jolokia" for the war agent by default.
      </action>
      <action dev="rhuss" type="add">
        Add new "jolokia-unsecured.war" which unsecured as "jolokia.war" in version 1.5.0 and below.
      </action>
    </release>
    <release version="1.5.0" description="Release 1.5.0" date="2018-02-08">
      <action dev="rhuss" type="fix">
        Restrict allowed mime types to "text/plain" and "application/json" for the response.
      </action>
      <action dev="rhuss" type="add">
        Because of security reasion, the JSR-160 proxy mode is disabled by default int the Java EE agent.
        It can be enabled via web.xml configuration, a system property or an environment variable. In addition
        it is now possible to configure a whitelist with patterns which are allowed as targets in the
        proxy mode. See the reference manual section on "Proxy mode" for details.
      </action>
      <action dev="ryandgoulding" type="add" issue="358">
        New authMode "service-any" and "service-all" to allow to lookup an
        org.jolokia.osgi.security.Authenticator used for authentication. Note that this class has
        been changed from an abstract base class to an interface for ease of customization.
      </action>
    </release>
    <release version="1.4.0" description="Release 1.4.0" date="2018-01-23">
      <action dev="rhuss" type="fix" issue="366">
        Removed ChunkedWriter to avoid references and inclusion of parts of StreamEncoder
        which is a Java internal class
      </action>
      <action dev="seryckd-jda" type="fix" issue="338">
        Fix incorrect CORS header
      </action>
      <action dev="bcubk" type="fix" issue="309">
        Support "max connection per route" setting for J4pClientBuilder to prevent a ConnectionPoolTimeoutException
      </action>
      <action dev="pgier" type="update" issue="323">
        Update to httpcore 4.4.7 for the Java client
      </action>
      <action dev="xiu" type="add" issue="307">
        Add debian package generation to the JVM agent
      </action>
      <action dev="rhuss" type="add">
        Print all configuration value for the /version  command: When not set explicitly then print the
        default value (if any).
      </action>
      <action dev="danpfe" type="add" issue="343">
        Modifications to make JVM Agent work on IBM JVM 8.
      </action>
    </release>
    <release version="1.3.7" description="Release 1.3.7" date="2017-07-06">
      <action dev="rhuss" type="fix" date="2017-05-17" issue="198">
        Support attaching to running JVM even when -XX:+PerfDisableSharedMem is given
      </action>
      <action dev="robstryker" type="fix" date="2017-05-31" issue="326">
        Better error message for Java client
      </action>
    </release>
    <release version="1.3.6" description="Release 1.3.6" date="2017-04-03">
      <action dev="rraez" type="fix" date="2016-09-18" issue="258">
        Add support for JBoss modules for the Jolokia JVM agent
      </action>
      <action dev="rhuss" type="fix" date="2017-02-16" issue="305">
        Fix issue for read request with a single attribute in an array
      </action>
      <action dev="apupier" type="add" date="2017-03-31" issue="317">
        provide classname MBeanInfo on List request
      </action>
    </release>
    <release version="1.3.5" description="Release 1.3.5" date="2016-10-4">
      <action dev="paoloantinori" type="add" date="2016-09-18" issue="283">
        Support JSON streaming also for AgentServlet (WAR and OSGi agent)
      </action>
      <action dev="rhuss" type="fix" date="2016-09-20">
        Avoid NPE in Websphere detector
      </action>
      <action dev="rhuss" type="fix" issue="284" date="2016-10-1">
        Re-add hooks for creating custom restrictors
      </action>
      <action dev="savage-engineer" type="add" issue="281" date="2016-10-1">
        Added better version detection of Payara Server
      </action>
    </release>
    <release version="1.3.4" description="Release 1.3.4" date="2016-07-31">
      <action dev="rhuss" type="add" date="2016-07-28" issue="278">
        Add a quite and java.util.logging LogHandler implementations which can be used
        with 'logHandlerClass'
      </action>
      <action dev="chirino" type="add" date="2016-07-18" issue="273">
        Allow a basic auth as alternative to client cert authentication when both --user and
        --useSslClientAuthentication is used.
      </action>
      <action dev="drcapulet" type="add" date="2016-07-04" issue="257">
        Allow user-specifiable SSL / TLS protocols and ciphers to the JVM agent
      </action>
      <action dev="gnufied" type="add" date="2016-05-19" issue="243">
        JSON response is streamed by default for the JVM agent to reduce memory activity
      </action>
      <action dev="gquintana" type="add" date="2016-05-04" issue="247">
        Add the possibility to add a SSL connection factory the J4pClient
      </action>
      <action dev="rhuss" type="fix" date="2016-04-13" issue="251">
        Fixed TomcatDetector to match more flexibly
      </action>
      <action dev="rhuss" type="fix" date="2016-04-13" issue="249">
        Removed Java 1.7 exception class, make the agent working with Java 1.6 again.
      </action>
    </release>
    <release version="1.3.3" description="Release 1.3.3" date="2016-02-16">
      <action dev="dejanb" type="add" date="2016-01-15" issue="239">
        Ignoring transient values during serialization when annotated
        with @Transient
      </action>
      <action dev="arnabbiswas1" type="fix" date="2016-01-15" issue="150">
        Treat null and empty paths the same when using HistoryKey
      </action>
      <action dev="arnabbiswas1" type="fix" date="2016-01-15" issue="221">
        Fix race condition when initializing the agent details
      </action>
      <action dev="nevenr" type="fix" date="2016-01-17" issue="200">
        Fix serialization of empty TabularData
      </action>
      <action dev="nevenr" type="add" date="2016-01-17" issue="224">
        Allow custom restrictors for the JVM and WAR agent.
      </action>
      <action dev="nevenr" type="add" date="2016-01-17" issue="218">
        Add missing SSL config options to Spring's jolokia-config.xsd
      </action>
      <action dev="nevenr" type="add" date="2016-01-18" issue="164">
        Allow encrypted keystore passwords which can be created with
        the "encrypt" command of the JVM agent.
      </action>
      <action dev="rhuss" type="add" date="2016-01-23" issue="234">
        Add configuration option "allowDnsReverseLookup" which, if set
        to false, will omit reverse DNS lookups during restrictor checking.
        Default is "true" (for backwards compatibility).
      </action>
      <action dev="rhuss" type="add" date="2016-01-23" issue="240">
        Add global configuration option "allowErrorDetails" which allows to avoid
        the inclusion of stack traces and error details when set.
      </action>
    </release>
    <release version="1.3.2" description="Release 1.3.2" date="2015-10-5">
      <action dev="roland" type="add" date="2015-10-04">
        Support for dynamically created, self-signed server
        certificates when no server certificate is configured
      </action>
      <action dev="arnabbiswas1" type="fix" date="2015-09-30" issue="204">
        Add missing check for HTTP method in request handler.
      </action>
      <action dev="roland" type="add" date="2015-10-02">
        Support for SSL authentication with restricting to given
        client cert's  principals
      </action>
      <action dev="roland" type="add" date="2015-10-01">
        Support for PEM certs and keys when using the JVM agent with
        TLS
      </action>
      <action dev="zisisli" type="update" date="2015-09-14" issue="214">
        Enhanced 'GlassfishDetector' for Payara flavour of glassfish
      </action>
      <action dev="nevenr" type="add" date="2015-07-02" issue="199">
        Allow environment placeholders in "agentId"
      </action>
    </release>
    <release version="1.3.1" description="Release 1.3.1" date="2015-05-28">
      <action dev="roland" type="add" date="2015-05-27" issue="197">
        Added a DelegatingAuthenticator which passes a request's Authorization: header to a delegate URL for
        verification (like it is done for OAuth2 resource verification in OpenShift)
      </action>
      <action dev="roland" type="fix" date="2015-05-27">
        Update Mule dependency to mule-core:2.6.0 since some older transitive dependencies has been vanished from
        Maven central
      </action>
      <action dev="roland" type="fix" date="2015-05-27" issue="187">
        Fixed default for 'maxCollections' to unlimited (was still set to 1000)
      </action>
      <action dev="roland" type="update" date="2015-05-27">
        Changed config parameter 'authenticatorClass' to 'authClass' for consistencies sake.
      </action>
    </release>
    <release version="1.3.0" description="Release 1.3.0" date="2015-05-07">
      <action dev="roland" type="fix" date="2015-05-06" issue="187">
        Removed default truncation on 1000 collection elements as defined for the WAR agent in web.xml. Truncation
        can be enabled by setting the config parameter maxCollectionSize in web.xml to a value greater than 0.
      </action>
      <action dev="roland" type="fix" date="2015-05-06" issue="193">
        Fixed setting of "secured" flag when doing autodiscovery with the servlet agent. It will be now
        always be set after the first HTTP request has been served.
      </action>
      <action dev="roland" type="fix" date="2015-05-05" issue="192">
        Fixed resolving of Spring EL expressions (#{ ... }) when Jolokia's Spring configuration
        schema is used
      </action>
      <action dev="roland" type="add" date="2015-03-05" issue="182">
        Added support for Mule 3.6 (which contains Jetty 9)
      </action>
      <action dev="roland" type="fix" date="2015-03-05" issue="184">
        Fix race condition when creating response date headers
      </action>
      <action dev="khaing211" type="add" date="2015-02-01" issue="183">
        Support for constructor based serialization conversion
      </action>
      <action dev="jcordes73" type="fix" date="2015-01-10" issue="178">
       Fix for weird InstanceNotFoundException on JBoss EAP 6.3 when doing a "list"
      </action>
      <action dev="roland" type="add" date="2015-01-13" issue="177">
        Added MBeanPlugin as a way to hook into the agent's lifecyle
      </action>
      <action dev="elnkwelch" type="add" date="2015-01-03">
        OSGi agent can read properties from Configuration Admin service with PID org.jolokia.osgi
      </action>
      <action dev="roland" type="add" date="2014-12-23" issue="173">
        Added the possibility to hook into the deserialization process
        for responses (Java client).
      </action>
      <action dev="nevenr" type="add" date="2014-12-11" issue="169">
        Allow a proxy to be specified in J4pClientBuilder
      </action>
    </release>
    <release version="1.2.3" description="Release 1.2.3" date="2014-11-08">
      <action dev="nevenr" type="fix" date="2014-10-21" issue="166">
        JVM Agent and SSL client authentication fixed
      </action>
      <action dev="nevenr" type="add" date="2014-10-21" issue="167">
        Enabling additional configuration parameters for HTTPS
      </action>
      <action dev="ogis-nakagawa" type="add" date="2014-10-18" issue="165">
        Added support for Mule ESB 3.5
      </action>
      <action dev="roland" type="fix" date="2014-09-03" issue="158">
        Missing attributes in multi attribute read won't croak with an error anymore when "ignoreErrors"
        is used.
      </action>
      <action dev="roland" type="add" date="2014-08-18" issue="156">
        Allow system property and environment expansion of the value specified with "policyLocation".
      </action>
      <action dev="roland" type="fix" date="2014-08-18" issue="155">
        Fixed MulticastSocketListenerThread to be a daemon thread so that it doesn't
        prevent the shutdown of the JVM
      </action>
      <action dev="roland" type="fix" date="2014-07-01" issue="154">
        Lookup system resources when no class loader is available (e.g. because
        Jolokia is on the bootstrap classpath)
      </action>
    </release>
    <release version="1.2.2" description="Release 1.2.2" date="2014-06-14">
      <action dev="roland" type="fix" date="2014-06-06" issue="138">
        Added missing configuration options to the configuration XSD for the
        spring config name space.
      </action>
      <action dev="roland" type="fix" date="2014-06-04" issue="142">
        Fixed endless loop when using debugInfo
      </action>
      <action dev="roland" type="add" date="2014-06-03" issue="106">
        Added wildcard ("*") support for pathes in order to skip 'levels'
      </action>
      <action dev="roland" type="add" date="2014-05-23" issue="141">
        Added possibility to add a custom authenticator for the Java client. The standard implementation uses
        Basic Authentication and allows also to use preemptive authentication.
      </action>
      <action dev="roland" type="update" date="2014-05-21" issue="137">
        Updated json-simple to version 1.1.1. Although it has a bogus dependency declaration on junit, it comes
        with a proper OSGi Manifest. The jUnit dependency is excluded by us, so this should be safe.
      </action>
    </release>
    <release version="1.2.1" description="Release 1.2.1" date="2014-04-29">
      <action dev="roland" type="add" date="2014-04-24">
        Added "strict-checking" for jolokia-access.xml in the CORS
        section in order to enable server side origin checking, too.
      </action>
      <action dev="roland" type="fix" date="2014-04-10" issue="123">
        Fixed issue with JBoss 4.2.3 and JNDI lookups.
      </action>
      <action dev="cymantic" type="update" date="2014-04-10" issue="122">
        Update Java client for usage with Apache Http Components >= 4.3. Please stick to Jolokia &gt;= 1.2.0 for the
        Java client if you need to use Apache Http Client libraries &lt; 4.3. These will also work with the 1.2.1 agent.
      </action>
      <action dev="roland" type="add" date="2014-04-04" issue="133">
        Added a server detector for ActiveMQ.
      </action>
      <action dev="roland" type="fix" date="2014-03-30" issue="135">
        Cleaned up warnings for multicast discovery request failures.
      </action>
      <action dev="roland" type="add" date="2014-03-30" issue="134">
        Allow for placeholders in "discoveryAgentUrl" configuration to be filled with environment
        variables and system properties.
      </action>
      <action dev="roland" type="fix" date="2014-03-29" issue="132">
        Fixed typo in Spring configuration for automatic agent startup.
      </action>
    </release>
    <release version="1.2.0" description="Release 1.2.0" date="2014-02-24">
      <action dev="roland" type="add" date="2014-02-14" issue="127">
        Agents can be configured to answer to discovery multicast request with there URL. This
        features is enabled by default for the JVM agent, and must enabled for the WAR
        agent with a configuration option.
      </action>
      <action dev="roland" type="add" date="2014-02-14" issue="127">
        New MBean "jolokia:type=Discovery" for sending multicast request for detecting other agents.
      </action>
      <action dev="roland" type="update" date="2014-02-14">
        "version" command response contains configuration information which differs from the default values. In
        addition "agentType", "agentDescription" and "agentId" are added as possible configuration
        options.
      </action>
    </release>
    <release version="1.1.5" description="Release 1.1.5" date="2013-11-08">
      <action dev="roland" type="fix" date="2013-10-14" issue="63">
        Fixed Glassfish detector's lazy initialization of the AMX boot system.
      </action>
    </release>
    <release version="1.1.4" description="Release 1.1.4" date="2013-10-03">
      <action dev="jhermann" type="fix" date="2013-09-27" issue="116">
        Ignore Daemon Thread from Tanunki JSW when deciding whether the agent should shut down or not
      </action>
      <action dev="roland" type="fix" date="2013-09-27" issue="117">
        Fixed InstanceNotFoundExceptions in case of a multiple attribute read, for the case that an MBean
        get deregistered between being included in the search result set and the actual query.
      </action>
      <action dev="georgy" type="add" date="2013-09-25" issue="115">
        Introduced new configuration parameter "authenticatorClass" which can be used to provide custom authenticator
        for JVM agent.
      </action>
      <action dev="roland" type="add" date="2013-09-02">
        Introduced new configuration parameter "logHandlerClass" which can be used to specify an alternate
        LogHandler for the WAR and JVM agent. Also, if the JVM agent is used programmatically, a LogHandler
        instance can be provided during construction time.
      </action>
    </release>
    <release version="1.1.3" description="Release 1.1.3" date="2013-07-30">
      <action dev="roland" type="fix" date="2013-06-07">
        Fixed issue wit the new CORS authentication in jolokia.js.
      </action>
      <action dev="roland" type="add" issue="108" date="2013-06-07">
        The authenticator for the JVM Agent can now be specified via the configuration in order
        to provide a custom authenticator which goes beyond simple BasicAuthentication.
      </action>
      <action dev="roland" type="add" date="2013-06-07">
        Added the possibility to provide an external HttpServer when creating the JvmAgent.
      </action>
    </release>
    <release version="1.1.2" description="Release 1.1.2" date="2013-05-28">
      <action dev="roland" type="fix" issue="105" date="2013-05-05">
        Conversion for TabularData optimized. If any index of an TabularData
        structure is not a SimpleType, then a direct serialization of the Tabular
        Data (i.e. an JSON Object with two entries "indexNames" and "values" is created).
        Otherwise, if it is the representation of an MXBean Map attribute, the map is recreated,
        otherwise, nested maps are used for simple acces. More on this in the
        reference manual.
      </action>
      <action dev="roland" type="fix" issue="104" date="2013-05-03">
        Added extra CORS header for allowing authentication during Ajax CORS access.
      </action>
      <action dev="roland" type="fix" issue="97" date="2013-04-18">
        Added support for non-string keys when serializing TabularData
        (i.e. long, int, short, byte, ObjectName).
      </action>
      <action dev="roland" type="fix" date="2013-04-16">
        Catch errors for registering on "start" and "stop" events for cubism. Still waiting
        for my pull request to be applied.
      </action>
      <action dev="roland" type="fix" issue="96" date="2013-04-11">
        J4pReadRequest now fetches all attributes if no attribute is given.
      </action>
      <action dev="jpamador" type="add" date="2013-04-09">
        Added converters for java.net.URL
      </action>
    </release>
    <release version="1.1.1" description="Release 1.1.1" date="2013-03-26">
      <action dev="roland" type="fix" issue="71">
        "Expires" header contains now a valid date value, one hour less the current time.
        This follows almost the recommendation of RFC-2616.
      </action>
      <action dev="roland" type="fix" issue="84" date="2013-03-17">
        Fixed assembly of distribution packages where the JMX and Spring packages were
        missing.
      </action>
      <action dev="roland" type="add" issue="77" date="2013-03-15">
        JS: j4p.register() can now use a 'onlyIfModified' attribute to call the callback only
        if some changes has happened on the server side. This works currently
        only for list requests.
      </action>
      <action dev="roland" type="add" issue="78" date="2013-03-15">
        Added the possibility to use the attributes "callback" and "config" in j4p.register()
        in the JS library.
      </action>
      <action dev="marosmars" type="add" issue="85" date="2013-03-14">
        Added property errorValue to J4pRemoteException which contains a serialized
        version of the exception if the 'serializeException' processing parameter
        is switched on.
      </action>
      <action dev="benson-basis" type="add" issue="86" date="2013-03-13">
        If no host is given, the JVM agent will now bind to localhost. If a
        host of "0.0.0.0" or "*" is given, then the agent will listen on
        all interfaces.
      </action>
      <action dev="benson-basis" type="add" issue="82" date="2013-03-13">
        If a port of 0 is given, then the JVM agent will select an arbitrary
        free port and prints out the selected port.
      </action>
      <action dev="roland" type="add" issue="77" date="2013-03-07">
        Added support for "ifModifiedSince" processing parameter.
      </action>
      <action dev="roland" type="fix" issue="83" date="2013-03-06">
        Fixed wrong key order in path when diving into tabular data values.
      </action>
      <action dev="roland" type="fix" issue="76" date="2013-03-01">
        Check whether the Jolokia MBeanServerHolder is registered in advance instead of relying on
        an InstanceNotFoundException
      </action>
      <action dev="roland" type="add" issue="79" date="2013-03-01">
        Added BigDecimal and BigInteger converters for input parameters
      </action>
    </release>
    <release version="1.1.0" description="Release 1.1.0" date="2013-02-28">
      <action dev="mjr5749" type="fix" date="2013-02-22" issue="67">
        Fix a bug HistoryEntry.trim() when the list of values is empty and max duration is > 0
      </action>
      <action dev="roland" type="add" date="2013-02-21">
        Added enums for serialization/deserialization. It's really surprising how long
        this missing feature slipped without anybody missing it ;-)
      </action>
      <action dev="roland" type="fix" date="2013-02-20" issue="66">
        Added additional query parameters (serializeException, canonicalNaming and includeStackTrace)
        to the set of allowed query parameters for the Java client lib.
      </action>
      <action dev="roland" type="fix" date="2013-02-12" issue="64">
        Fixed URI encoding for GET requests in the JavaScript client library.
      </action>
      <action dev="roland" type="fix" date="2013-02-11">
        Added safety net for serialization, so that OutputStreams and Writers are never
        obtained from get-methods if they declare a subclass as return value. It happens e.g. for
        Jetty 8.1 that FileResource.getOutputStream() opens a new FileOutputStream nuking the
        existing data. Nice side effect ;-)
      </action>
      <action dev="roland" type="fix" date="2013-02-07" issue="59">
        Added new global and process configuration options "includeStackTrace" (true,false,runtime)
        and "serializeException" (true, false) which can be used to tune the
        error responses.
      </action>
      <action dev="roland" type="fix" date="2013-02-07" issue="59">
        "canonicalNaming" option can be as global agent configuration, too.
      </action>
      <action dev="roland" type="fix" date="2013-02-07" issue="63">
        Fixed Glassfish detector which failed to boot AMX in certain circumstances.
      </action>
      <action dev="roland" type="add" date="2013-01-27">
        Added support for JSON-MBean. A dedicated @JsonMBean annotation can be used
        to export complex arguments/attributes/return values as JSON String to the Platform
        MBeanServer. Jolokia now offers an own MBeanServer as well for registering MBeans which
        won't show up in any other (exported) MBeanServer (except for the delegation of @JsonMBeans
        which are delegated and translated).
      </action>
      <action dev="roland" type="fix" date="2013-01-13">
        Fixed issues with GET requests and MBean ObjectNames which end with a "/".
        Added to integration tests to deal with these issues.
      </action>
      <action dev="twhite" type="fix" date="2013-01-04">
        Fixed timestamp in the Java client library's response.
      </action>
      <action dev="roland" type="add" date="2012-12-30">
        New module "jolokia-spring" with Spring integration for the
        JVM agent has been added. It contains an own Spring
        configuration syntax and provides also a plugin for automatic
        startup the agent with default values by only declaring a
        dependency (works for containers which automatically lookup
        META-INF/spring/*.xml). Kudos to James Strachan for the
        initial idea.
      </action>
    </release>
    <release version="1.0.6" description="Release 1.0.6" date="2012-11-26">
      <action dev="roland" type="fix" date="2012-08-14">
        Jolokia's Javascript poller fixes an register/unregister issue, where the returned
        handle from register() remains stable.
      </action>
      <action dev="roland" type="fix" date="2012-07-27">
        Jolokia JVM agent used with startup options now initializes
        itself lazily in order to await all the MBeans required for a
        proper server detection.
      </action>
      <action dev="mikael,jstrachan,roland" type="add" date="2012-10-10">
        One can now change the key property order for MBeans names with the query parameter "canonicalNaming"
        for read, list and search operations. By default this is set to "true" in which case
        an alphabetical ordering for the keys is used. If set to "false", then the original name as registered
        is used.
      </action>
      <action dev="roland" type="add" date="2012-11-23">
        Added a method "jobs()" to the JavaScript Jolokia agent to get all handles for all currently registered
        jobs.
      </action>
      <action dev="roland" type="fix" date="2012-11-25">
        Added GlassfishDetector to the list of detectors for the OSGi Agent.
      </action>
    </release>
    <release version="1.0.5" description="Release 1.0.5" date="2012-07-23">
      <action dev="matejj" type="add" date="2012-07-19" issue="JOL-35">
        Added a deserialization to javax.management.ObjectName so that attributes of
        this type and operations taking such an argument can be properly invoked
        with a Jolokia request.
      </action>
      <action dev="roland" type="add" date="2012-06-25">
        Added Jolokia datasource for Cubism (with AMD support).
      </action>
      <action dev="roland" type="add" date="2012-06-25">
        Jolokia WAR agent initialisation parameters can now be given as servlet context
        parameters, too.
      </action>
      <action dev="roland" type="fix" date="2012-06-12">
        Fixed regular expression for detecting Oracle Glassfish server
      </action>
      <action dev="roland" type="add" date="2012-06-12">
        Added specific check for 7.1.x to JBoss Handler since for 7.1 there seems
        to be an MBean for the version number (contrary to 7.0.x)
      </action>
    </release>
    <release version="1.0.4" description="Release 1.0.4" date="2012-06-07">
      <action dev="roland" type="add" date="2012-06-06">
        Allow for custom detector options in the agent's
        configuration. These options can be evaluated during startup
        of the agent. The first (and only) option it 'bootAmx' for
        allowing a Glassfish detector to not boot up the AMX subsystem
        upon start of this agent. By default (since it is probably
        needed every time when Jolokia is installed), AMX is booted to
        provide the most userful information over JMX.
      </action>
      <action dev="roland" type="add" date="2012-06-05">
        Added a page showing the Jolokia-Cubism integration including
        live demos.
      </action>
      <action dev="roland" type="add" date="2012-05-16">
        Added a scheduler to the JavaScript client library.
      </action>
      <action dev="roland" type="fix" date="2012-04-20">
        Fixed issue with HTTP method checker for policy based restrictions.
      </action>
      <action dev="roland" type="fix" date="2012-04-26">
        Fixed fallback when registering ConfigMBean which didn't
        properly work (see pull request #42)
      </action>
    </release>
    <release version="1.0.3" description="Release 1.0.3" date="2012-04-11">
      <action dev="roland" type="fix" date="2012-02-09">
        Fixed issue with Glassfish detector and Jolokia running under gcj
      </action>
      <action dev="roland" type="update" date="2012-01-30">
        Added support for AMD in jolokia.js and jolokia-simple.js
      </action>
      <action dev="roland" type="add" date="2012-03-06">
        The history store allows also for time based eviction (JOL-28)
      </action>
      <action dev="roland" type="fix" date="2012-03-24">
        Fix for possible NPE when serializing a complex Java objects (#41)
      </action>
      <action dev="tempredirect" type="add" date="2012-03-25">
        New configuration property "httpServiceFilter" added for providing
        a OSGi filter expression which gets applied when selecting the HttpService
        to bind to. (#39)
      </action>
      <action dev="roland" type="update" date="2012-03-26">
        If registering of an ConfigMBean doesnt work because there has been already one be
        registered with the same name by another agent, a warning is giving out and a UUID is adde to
        the object name, so startup works as usual. Use either a "mbeanQualifier" or an "httpServiceFilter" in
        order to avoid naming collisions from the very beginning.
      </action>
      <action dev="roland" type="add" date="2012-04-09" issue="JOL-27">
        Added CORS support for the agents including preflight checks. The policy
        based restrictor allows for fine grained restriction of cross
        origin access with a &lt;cors&gt; section.
      </action>
      <action dev="roland" type="update" date="2012-04-10">
        Added none-caching headers (cache-control: 'no-cache', pragma: 'no-cache', expires: '-1') to
        Jolokia's response for all requests.
      </action>
    </release>
    <release version="1.0.2" description="Release 1.0.2" date="2012-01-06">
      <action dev="roland" type="update" date="2011-12-29">
        Verified that javascript client binding works with jQuery 1.7.1
      </action>
      <action dev="roland" type="update" date="2011-12-29">
        Updated Roo plugin for Roo 1.2. It won't work with older Roo
        versions.
      </action>
      <action dev="roland" type="add" date="2011-12-27">
        Jolokia's Java client library now can request MBeans via an
        JSR-160 proxy. This is done either by giving a default proxy
        configuration to the J4pClient or by providing a proxy config
        to the request objects.
      </action>
      <action dev="roland" type="add" date="2011-12-15">
        Added support for global and request procession parameter
        "mimeType" for specifying the HTTP content-type for the
        Jolokia response. By default this is "text/plain" (but
        "application/json" can be useful, too).
      </action>
      <action dev="roland" type="add" date="2011-12-16">
        In case of an error, the request leading to this error is
        returned in the response, too.
      </action>
    </release>
    <release version="1.0.1" description="Release 1.0.1" date="2011-10-31">
      <action dev="senthilnest" type="fix" date="2011-10-29" issue="37">
        Daemonized threads created by the thread pool for the JVM agent.
      </action>
      <action dev="roland" type="add" date="2011-10-18">
        Added a CollectionConverter for deserializing collections in
        addition to Maps and Lists.
      </action>
      <action dev="roland" type="update" date="2011-10-12">
        The JVM agent know can also take as argument a regular
        expression for matching a process' name in adition to a
        process id.
      </action>
      <action dev="roland" type="fix" date="2011-10-8">
        Fixed path access which consists of a single slash (which is
        the same as no path at all).
      </action>
    </release>
    <release version="1.0.0" description="Release 1.0.0" date="2011-10-03">
      <action dev="roland" type="add" date="2011-9-12">
        Applied patch from codewax for supporting an Equinox HTTP-Service
      </action>
      <action dev="roland" type="fix" date="2011-9-12">
        Increased test coverage to 80.5%, documented public API to
        100% (plus 100% rules coverage, 0% duplications, 0% package
        tangle index ...). See
        http://labs.consol.de/sonar/dashboard/index/org.jolokia:jolokia
        for more informations about Jolokia's code metrics.
      </action>
      <action dev="roland" type="fix" date="2011-9-14">
        Fixed problem with URL encoding for GET request with the Java
        client library, which used to use URLEncoder.encode() and
        switched now to URI. See
        http://stackoverflow.com/questions/724043/http-url-address-encoding-in-java
        for details.
      </action>
      <action dev="roland" type="add" date="2011-9-15">
        Added processing options for the Java client
      </action>
      <action dev="roland" type="add" date="2011-9-22">
        Changed escaping scheme for GET URLs and paths so that a
        slash (/) can be escaped with an exclamation mark (!): / -->
        !/
      </action>
      <action dev="roland" type="add" date="2011-9-27">
        Multiple attibutes can be added to GET read requests as a
        comma separated value list within the URL.
      </action>
    </release>
    <release version="0.95" description="Release 0.95" date="2011-08-21">
      <action dev="roland" type="add" date="2011-7-29">
        Added a dynamical attach mode for the JVM agent launcher (patch
        by Greg Bowyer).  The agent now includes also a client for
        dynamically starting/stoping an agent on already running Java
        process. See the reference manual for more information.
      </action>
      <action dev="roland" type="add" date="2011-8-7">
        Support for upstream serialization of open type,
        i.e. CompositeData and TabularData.  This allows for easy
        access to MXBeans, which provide support of transparent
        translation between plain Java objects and collections, which
        follow some restrictions, to open type data. Jolokia knows how
        to deal with the fixed format used by this MXBean translation
        of Maps and transparentrly dispatch this to a JSON
        map. Initial patch provided by asssaf.
      </action>
    </release>
    <release version="0.91" description="Release 0.91" date="2011-05-30">
      <action dev="roland" type="fix" date="2011-5-26">
        Fixed issue with overloaded methods where one variant takes no
        arguments. This no-arg variant can be specified with the
        signature "()" after the operation name.
      </action>
      <action dev="roland" type="add" date="2011-04-23">
        Added HTTPS support for the JVM agent. In order to switch
        it on, the property "protocol=https" must be set and
        additional the properties "keystore" and "keystorePassword"
        for pointing to the keystore which holds the server side
        certificate. Client side certificate authentication is
        switched off currently alway.
      </action>
      <action dev="roland" type="fix" date="2011-04-18">
        Fixed date handling when an MBean exports an attribute as
        date. It is now returned as an ISO-8601 formatted string, when
        used with a path "time" the epoch milliseconds are
        returned. Setting of date values and using dates as arguments
        for JMX operations is now also supported, the value can be
        given either in epoch milliseconds or as an ISO-86-1 formatted
        string. With a path "time" a given date value can be even
        updated for a write operation.
      </action>
      <action dev="roland" type="update" date="2011-04-14">
        Reworked "list" handling. It's now much faster when used with
        paths since it doesn't slurp in the whole meta and truncate
        it afterwards but does the right thing directly to only fetch
        the required information. The list handler respect now a
        'maxDepth' request option for truncating the data from top
        down. 'maxDepth' works with paths, too. Comprehensive unit
        tests has been added as well.
      </action>
      <action dev="roland" type="add" date="2011-04-04">
        Added constructor to J4pListRequest() which takes an
        ObjectName as argument for fetching the meta data for a single
        MBean only.
      </action>
    </release>
    <release version="0.90" description="Release 0.90" date="2011-04-04">
      <action dev="roland" type="add" date="2011-04-04">
        Added a Knopflerfish detector and tested Jolokia with Knopflerfish 3.1
      </action>
      <action dev="roland" type="fix" date="2011-03-28">
        Fixed content-type in javascript library to "text/json" for requests
        (was "application/x-www-form-urlencoded")
      </action>
      <action dev="roland" type="update" date="2011-03-26">
        A search request will now return an empty list, not an error
        response with a 404 status code. A null result of a search
        query is considered to be a valid result, not an error
        condition.
      </action>
      <action dev="roland" type="add" date="2011-03-24">
        Added a OSGi bundle property org.jolokia.listenForHttpService
        which, if set to false, prevents the automatic registration of
        a JolokiaServlet to an OSGi HttpService (default: true)
      </action>
      <action dev="roland" type="add" date="2011-03-24">
        The activator in jolokia-osgi and jolokia-osgi-bundle can now
        use an OSGi restrictor service implementing
        org.jolokia.restrictor.Restrictor when bundle property
        org.jolokia.useRestrictorService is set to true.
      </action>
      <action dev="roland" type="add" date="2011-03-24">
        Added a servlet init parameter "policyLocation" for specifying
        the location of the policy file. This can be an URL or an
        string with prefix "classpath:". Default:
        "classpath:/jolokia-access.xml"
      </action>
      <action dev="roland" type="update" date="2011-03-24">
        Refactored restrictor handling and exported
        org.jolokia.restrictor in the OSGi bundles. JolokiaServlet can
        take now an Restrictor object as constructor parameter.
      </action>
      <action dev="roland" type="update" date="2011-03-24">
        Lookup of policy file with the same classloader as used for
        loading the jolokia classes if lookup failed with context
        loader added.
      </action>
      <action dev="roland" type="update" date="2011-03-16">
        jolokia.js: Works now with jQuery 1.5.1, too (but still doesn't use
        the advanced Ajax features)
      </action>
      <action dev="roland" type="update" date="2011-03-16">
        jolokia.js: Added an HTTP method upgrade to "post" if a proxy
        target is provided.
      </action>
      <action dev="roland" type="update" date="2011-03-16">
        jolokia.js: Add a trailing slash to the Jolokia URL if a
        "post" request is requested.
      </action>
      <action dev="roland" type="update" date="2011-03-04">
        Changed protocol in order to support JSON types for return
        values and write/exec parameters instead of only plain strings
        as it was before.
      </action>
    </release>
    <release version="0.83" description="Release 0.83" date="2011-02-19">
      <action dev="roland" type="update" date="2011-02-15">
        Reference Manual updated with sections about the OSGi agent
        and the new Roo addon.
      </action>
      <action dev="roland" type="add" date="2011-02-17">
        Jolokia Roo addon added.
      </action>
      <action dev="roland" type="add" date="2011-02-15">
        Added a Virgo detector (tested with 2.1)
      </action>
      <action dev="roland" type="add" date="2011-02-11">
        Added PGP signing for the deployed artifacts
      </action>
      <action dev="roland" type="add" date="2011-02-11">
        Introduced org.jolokia.osgi.servlet.JolokiaServlet which gets exported by the jolokia-osgi
        bundle and allows for programmatic registration of the servlet without the use of an
        OSGi HttpService.
      </action>
      <action dev="roland" type="update" date="2011-02-05">
        Update jolokia-osgi-bundle to include Felix's HttpService implementation
        (since its is a bit smaller and fits better due to the packages already
        included). Now the bundle can be deployed without dependencies at all on Felix
        and Equinox. I recommend to use the 'pure' bundle and a given HttpService, though.
      </action>
      <action dev="roland" type="fix" date="2011-01-25">
        Fixed problem for Jetty Detector with Jetty Version &lt; 6.1.4 and made
        server detection to more conservative so that the servlet starts up nevertheless
        when an exception occurs during the detection phase (call in the servlet's init method).
      </action>
      <action dev="roland" type="fix" date="2011-02-01">
        Fixed registering of simplifiers, which allows for simplified serialization of
        well known objects like java.io.File or javax.management.ObjectName
      </action>
    </release>
    <release version="0.82" description="Release 0.82" date="2011-01-16">
      <action dev="roland" type="update" date="2011-01-08">
        The HTTP status code returned with a HTTP response does not reflect the
        status of the JMX operation itself. An HTTP error occurs only if an processing
        exception (like security constraint violations) happen on the top agent level,
        otherwise 200 is returned (even when an Jolokia response object contains an error).
      </action>
      <action dev="roland" type="add" date="2011-01-16">
        Added a Javascript client library including about 120 unit
        tests and a new section in the reference manual.
      </action>
    </release>
    <release version="0.81" description="Release 0.81" date="2010-12-14">
      <action dev="roland" type="fix" date="2010-10-24">
        Fixed MBean registration issue with Websphere AS 7.0 where
        MBean registration via the MBeanRegistration intefaces causes
        the WAS MBeanServer to raise a NPE (but register the MBean
        nevertheless, so no rollback here).
      </action>
      <action dev="roland" type="add" date="2010-10-24">
        New request parameter "callback" allows for sending a response
        as JavaScript function (JSONP). For POST request this
        parameter must be given as URL parameter and is valid for bulk
        requests, too.
      </action>
      <action dev="roland" type="add" date="2010-10-24">
        Security policy can now be globally restricted to a certain
        HTTP method.  Within the &lt;http&gt; section of the policy
        file, &lt;method&gt; tags define the allowed methods ("get" or
        "post"). If this section is missing, all methods are
        allowed. If only one method is given, the other is forbidden.
      </action>
      <action dev="roland" type="add" date="2010-11-04">
        Added an alias for MBean "jmx4perl:type=Config"
        to "jolokia:type=Config" for backwards compatibility with jmx4perl
        clients &lt; 0.80
      </action>
      <action dev="roland" type="fix" date="2010-11-27" issue="14">
        Change HttpClient to a thread safe connection manager by default,
        extended J4pClient construction with a builder pattern
      </action>
      <action dev="roland" type="add" date="2010-12-10">
        Added a server detection facility (available via the 'version' command)
        and made 'version' the default command if no command is given in the request URL
        for a GET request.
      </action>
      <action dev="roland" type="add" date="2010-12-10">
        Added a "error_type" key to the Jolokia response in case of an remote exception,
        which will contain the Java class name of this error. Added getErrorType() to
        the J4pRemoteException for the Java-Client.
      </action>
    </release>
  </body>
</document><|MERGE_RESOLUTION|>--- conflicted
+++ resolved
@@ -23,15 +23,13 @@
     <author email="roland@jolokia.org">Roland Huß</author>
   </properties>
   <body>
-<<<<<<< HEAD
     <release version="1.7-SNAPSHOT" description="Release 1.7.3">
       <action dev="skarsaune" type="fix" issue="532">
         Ensure that TabularData compatible data structures are deserialized better
-=======
+    </release>
     <release version="1.7.3-SNAPSHOT" description="Release 1.7.3-SNAPSHOT">
       <action dev="qtc-de" type="fix" issue="543">
         Improve proxy's denylist
->>>>>>> c9dca498
       </action>
     </release>
     <release version="1.7.2" description="Release 1.7.2" date="2022-12-26">
