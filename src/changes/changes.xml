<?xml version="1.0" encoding="utf-8"?>
<!--
  ~ Copyright 2009-2013 Roland Huss
  ~
  ~ Licensed under the Apache License, Version 2.0 (the "License");
  ~ you may not use this file except in compliance with the License.
  ~ You may obtain a copy of the License at
  ~
  ~       http://www.apache.org/licenses/LICENSE-2.0
  ~
  ~ Unless required by applicable law or agreed to in writing, software
  ~ distributed under the License is distributed on an "AS IS" BASIS,
  ~ WITHOUT WARRANTIES OR CONDITIONS OF ANY KIND, either express or implied.
  ~ See the License for the specific language governing permissions and
  ~ limitations under the License.
  -->

<document xmlns="http://maven.apache.org/changes/1.0.0"
          xmlns:xsi="http://www.w3.org/2001/XMLSchema-instance"
          xsi:schemaLocation="http://maven.apache.org/changes/1.0.0 http://maven.apache.org/xsd/changes-1.0.0.xsd">
  <properties>
    <title>Jolokia</title>
    <author email="roland@jolokia.org">Roland Huß</author>
  </properties>
  <body>
<<<<<<< HEAD
    <release version="2.0.0-M1" description="Release 2.0.0-M1" date="2016-01-06">
      <action dev="roland" type="add" date="2015-01-06">
        Initial milestone release with notification support.
      </action>
    </release>
    <release version="1.3.2" description="Release 1.3.2" date="2015-10-05">
=======
    <release version="1.3.3-SNAPSHOT" description="Release 1.3.3">
      <action dev="dejanb" type="add" date="2016-01-15" issue="239">
        Ignoring transient values during serialization when annotated
        with @Transient
      </action>
      <action dev="arnabbiswas1" type="fix" date="2016-01-15" issue="150">
        Treat null and empty paths the same when using HistoryKey
      </action>
      <action dev="arnabbiswas1" type="fix" date="2016-01-15" issue="221">
        Fix race condition when initializing the agent details
      </action>
      <action dev="nevenr" type="fix" date="2016-01-17" issue="200">
        Fix serialization of empty TabularData
      </action>
      <action dev="nevenr" type="add" date="2016-01-17" issue="224">
        Allow custom restrictors for the JVM and WAR agent.
      </action>
      <action dev="nevenr" type="add" date="2016-01-17" issue="218">
        Add missing SSL config options to Spring's jolokia-config.xsd
      </action>
      <action dev="nevenr" type="add" date="2016-01-18" issue="164">
        Allow encrypted keystore passwords which can be created with
        the "encrypt" command of the JVM agent.
      </action>
      <action dev="rhuss" type="add" date="2016-01-23" issue="234">
        Add configuration option "allowDnsReverseLookup" which, if set
        to false, will omit reverse DNS lookups during restrictor checking.
        Default is "true" (for backwards compatibility).
      </action>
      <action dev="rhuss" type="add" date="2016-01-23" issue="240">
        Add global configuration option "allowErrorDetails" which allows to avoid
        the inclusion of stack traces and error details when set.
      </action>
    </release>
    <release version="1.3.2" description="Release 1.3.2" date="2015-10-5">
>>>>>>> 662fc42c
      <action dev="roland" type="add" date="2015-10-04">
        Support for dynamically created, self-signed server
        certificates when no server certificate is configured
      </action>
      <action dev="arnabbiswas1" type="fix" date="2015-09-30" issue="204">
        Add missing check for HTTP method in request handler.
      </action>
      <action dev="roland" type="add" date="2015-10-02">
        Support for SSL authentication with restricting to given
        client cert's  principals
      </action>
      <action dev="roland" type="add" date="2015-10-01">
        Support for PEM certs and keys when using the JVM agent with
        TLS 
      </action>
      <action dev="zisili" type="update" date="2015-09-14" issue="214">
        Enhanced 'GlassfishDetector' for Payara flavour of glassfish
      </action>
      <action dev="nevenr" type="add" date="2015-07-02" issue="199">
        Allow environment placeholders in "agentId"
      </action>
    </release>
    <release version="1.3.1" description="Release 1.3.1" date="2015-05-28">
      <action dev="roland" type="add" date="2015-05-27" issue="197">
        Added a DelegatingAuthenticator which passes a request's Authorization: header to a delegate URL for
        verification (like it is done for OAuth2 resource verification in OpenShift)
      </action>
      <action dev="roland" type="fix" date="2015-05-27">
        Update Mule dependency to mule-core:2.6.0 since some older transitive dependencies has been vanished from
        Maven central
      </action>
      <action dev="roland" type="fix" date="2015-05-27" issue="187">
        Fixed default for 'maxCollections' to unlimited (was still set to 1000)
      </action>
      <action dev="roland" type="update" date="2015-05-27">
        Changed config parameter 'authenticatorClass' to 'authClass' for consistencies sake.
      </action>
    </release>
    <release version="1.3.0" description="Release 1.3.0" date="2015-05-07">
      <action dev="roland" type="fix" date="2015-05-06" issue="187">
        Removed default truncation on 1000 collection elements as defined for the WAR agent in web.xml. Truncation
        can be enabled by setting the config parameter maxCollectionSize in web.xml to a value greater than 0.
      </action>
      <action dev="roland" type="fix" date="2015-05-06" issue="193">
        Fixed setting of "secured" flag when doing autodiscovery with the servlet agent. It will be now
        always be set after the first HTTP request has been served.
      </action>
      <action dev="roland" type="fix" date="2015-05-05" issue="192">
        Fixed resolving of Spring EL expressions (#{ ... }) when Jolokia's Spring configuration
        schema is used
      </action>
      <action dev="roland" type="add" date="2015-03-05" issue="182">
        Added support for Mule 3.6 (which contains Jetty 9)
      </action>
      <action dev="roland" type="fix" date="2015-03-05" issue="184">
        Fix race condition when creating response date headers
      </action>
      <action dev="khaing211" type="add" date="2015-02-01" issue="183">
        Support for constructor based serialization conversion
      </action>
      <action dev="jcordes73" type="fix" date="2015-01-10" issue="178">
       Fix for weird InstanceNotFoundException on JBoss EAP 6.3 when doing a "list" 
      </action>
      <action dev="roland" type="add" date="2015-01-13" issue="177">
        Added MBeanPlugin as a way to hook into the agent's lifecyle
      </action>
      <action dev="erwelch" type="add" date="2015-01-03">
        OSGi agent can read properties from Configuration Admin service with PID org.jolokia.osgi
      </action>
      <action dev="roland" type="add" date="2014-12-23" issue="173">
        Added the possibility to hook into the deserialization process
        for responses (Java client).
      </action>
      <action dev="nevenr" type="add" date="2014-12-11" issue="169">
        Allow a proxy to be specified in J4pClientBuilder
      </action>
    </release>
    <release version="1.2.3" description="Release 1.2.3" date="2014-11-08">
      <action dev="nevenr" type="fix" date="2014-10-21" issue="166">
        JVM Agent and SSL client authentication fixed
      </action>
      <action dev="nevenr" type="add" date="2014-10-21" issue="167">
        Enabling additional configuration parameters for HTTPS
      </action>
      <action dev="ogis-nakagawa" type="add" date="2014-10-18" issue="165">
        Added support for Mule ESB 3.5
      </action>
      <action dev="roland" type="fix" date="2014-09-03" issue="158">
        Missing attributes in multi attribute read won't croak with an error anymore when "ignoreErrors"
        is used.
      </action>
      <action dev="roland" type="add" date="2014-08-18" issue="156">
        Allow system property and environment expansion of the value specified with "policyLocation".
      </action>
      <action dev="roland" type="fix" date="2014-08-18" issue="155">
        Fixed MulticastSocketListenerThread to be a daemon thread so that it doesn't
        prevent the shutdown of the JVM
      </action>
      <action dev="roland" type="fix" date="2014-07-01" issue="154">
        Lookup system resources when no class loader is available (e.g. because
        Jolokia is on the bootstrap classpath)
      </action>
    </release>
    <release version="1.2.2" description="Release 1.2.2" date="2014-06-14">
      <action dev="roland" type="fix" date="2014-06-06" issue="138">
        Added missing configuration options to the configuration XSD for the
        spring config name space.
      </action>
      <action dev="roland" type="fix" date="2014-06-04" issue="142">
        Fixed endless loop when using debugInfo
      </action>
      <action dev="roland" type="add" date="2014-06-03" issue="106">
        Added wildcard ("*") support for pathes in order to skip 'levels'
      </action>
      <action dev="roland" type="add" date="2014-05-23" issue="141">
        Added possibility to add a custom authenticator for the Java client. The standard implementation uses
        Basic Authentication and allows also to use preemptive authentication.
      </action>
      <action dev="roland" type="update" date="2014-05-21" issue="137">
        Updated json-simple to version 1.1.1. Although it has a bogus dependency declaration on junit, it comes
        with a proper OSGi Manifest. The jUnit dependency is excluded by us, so this should be safe.
      </action>
    </release>
    <release version="1.2.1" description="Release 1.2.1" date="2014-04-29">
      <action dev="roland" type="add" date="2014-04-24">
        Added "strict-checking" for jolokia-access.xml in the CORS
        section in order to enable server side origin checking, too.
      </action>
      <action dev="roland" type="fix" date="2014-04-10" issue="123">
        Fixed issue with JBoss 4.2.3 and JNDI lookups.
      </action>
      <action dev="cymantic" type="update" date="2014-04-10" issue="122">
        Update Java client for usage with Apache Http Components >= 4.3. Please stick to Jolokia &gt;= 1.2.0 for the
        Java client if you need to use Apache Http Client libraries &lt; 4.3. These will also work with the 1.2.1 agent.
      </action>
      <action dev="roland" type="add" date="2014-04-04" issue="133">
        Added a server detector for ActiveMQ.
      </action>
      <action dev="roland" type="fix" date="2014-03-30" issue="135">
        Cleaned up warnings for multicast discovery request failures.
      </action>
      <action dev="roland" type="add" date="2014-03-30" issue="134">
        Allow for placeholders in "discoveryAgentUrl" configuration to be filled with environment
        variables and system properties.
      </action>
      <action dev="roland" type="fix" date="2014-03-29" issue="132">
        Fixed typo in Spring configuration for automatic agent startup.
      </action>
    </release>
    <release version="1.2.0" description="Release 1.2.0" date="2014-02-24">
      <action dev="roland" type="add" date="2014-02-14" issue="127">
        Agents can be configured to answer to discovery multicast request with there URL. This
        features is enabled by default for the JVM agent, and must enabled for the WAR
        agent with a configuration option.
      </action>
      <action dev="roland" type="add" date="2014-02-14" issue="127">
        New MBean "jolokia:type=Discovery" for sending multicast request for detecting other agents.
      </action>
      <action dev="roland" type="update" date="2014-02-14">
        "version" command response contains configuration information which differs from the default values. In
        addition "agentType", "agentDescription" and "agentId" are added as possible configuration
        options.
      </action>
    </release>
    <release version="1.1.5" description="Release 1.1.5" date="2013-11-08">
      <action dev="roland" type="fix" date="2013-10-14" issue="63">
        Fixed Glassfish detector's lazy initialization of the AMX boot system.
      </action>
    </release>
    <release version="1.1.4" description="Release 1.1.4" date="2013-10-03">
      <action dev="jhermann" type="fix" date="2013-09-27" issue="116">
        Ignore Daemon Thread from Tanunki JSW when deciding whether the agent should shut down or not
      </action>
      <action dev="roland" type="fix" date="2013-09-27" issue="117">
        Fixed InstanceNotFoundExceptions in case of a multiple attribute read, for the case that an MBean
        get deregistered between being included in the search result set and the actual query.
      </action>
      <action dev="georgy" type="add" date="2013-09-25" issue="115">
        Introduced new configuration parameter "authenticatorClass" which can be used to provide custom authenticator
        for JVM agent.
      </action>
      <action dev="roland" type="add" date="2013-09-02">
        Introduced new configuration parameter "logHandlerClass" which can be used to specify an alternate
        LogHandler for the WAR and JVM agent. Also, if the JVM agent is used programmatically, a LogHandler
        instance can be provided during construction time.
      </action>
    </release>
    <release version="1.1.3" description="Release 1.1.3" date="2013-07-30">
      <action dev="roland" type="fix" date="2013-06-07">
        Fixed issue wit the new CORS authentication in jolokia.js.
      </action>
      <action dev="roland" type="add" issue="108" date="2013-06-07">
        The authenticator for the JVM Agent can now be specified via the configuration in order
        to provide a custom authenticator which goes beyond simple BasicAuthentication.
      </action>
      <action dev="roland" type="add" date="2013-06-07">
        Added the possibility to provide an external HttpServer when creating the JvmAgent.
      </action>
    </release>
    <release version="1.1.2" description="Release 1.1.2" date="2013-05-28">
      <action dev="roland" type="fix" issue="105" date="2013-05-05">
        Conversion for TabularData optimized. If any index of an TabularData
        structure is not a SimpleType, then a direct serialization of the Tabular
        Data (i.e. an JSON Object with two entries "indexNames" and "values" is created).
        Otherwise, if it is the representation of an MXBean Map attribute, the map is recreated,
        otherwise, nested maps are used for simple acces. More on this in the
        reference manual.
      </action>
      <action dev="roland" type="fix" issue="104" date="2013-05-03">
        Added extra CORS header for allowing authentication during Ajax CORS access.
      </action>
      <action dev="roland" type="fix" issue="97" date="2013-04-18">
        Added support for non-string keys when serializing TabularData
        (i.e. long, int, short, byte, ObjectName).
      </action>
      <action dev="roland" type="fix" date="2013-04-16">
        Catch errors for registering on "start" and "stop" events for cubism. Still waiting
        for my pull request to be applied.
      </action>
      <action dev="roland" type="fix" issue="96" date="2013-04-11">
        J4pReadRequest now fetches all attributes if no attribute is given.
      </action>
      <action dev="jpamador" type="add" date="2013-04-09">
        Added converters for java.net.URL
      </action>
    </release>
    <release version="1.1.1" description="Release 1.1.1" date="2013-03-26">
      <action dev="roland" type="fix" issue="71">
        "Expires" header contains now a valid date value, one hour less the current time.
        This follows almost the recommendation of RFC-2616.
      </action>
      <action dev="roland" type="fix" issue="84" date="2013-03-17">
        Fixed assembly of distribution packages where the JMX and Spring packages were
        missing.
      </action>
      <action dev="roland" type="add" issue="77" date="2013-03-15">
        JS: j4p.register() can now use a 'onlyIfModified' attribute to call the callback only
        if some changes has happened on the server side. This works currently
        only for list requests.
      </action>
      <action dev="roland" type="add" issue="78" date="2013-03-15">
        Added the possibility to use the attributes "callback" and "config" in j4p.register()
        in the JS library.
      </action>
      <action dev="marosmars" type="add" issue="85" date="2013-03-14">
        Added property errorValue to J4pRemoteException which contains a serialized
        version of the exception if the 'serializeException' processing parameter
        is switched on.
      </action>
      <action dev="benson-basis" type="add" issue="86" date="2013-03-13">
        If no host is given, the JVM agent will now bind to localhost. If a
        host of "0.0.0.0" or "*" is given, then the agent will listen on
        all interfaces.
      </action>
      <action dev="benson-basis" type="add" issue="82" date="2013-03-13">
        If a port of 0 is given, then the JVM agent will select an arbitrary
        free port and prints out the selected port.
      </action>
      <action dev="roland" type="add" issue="77" date="2013-03-07">
        Added support for "ifModifiedSince" processing parameter.
      </action>
      <action dev="roland" type="fix" issue="83" date="2013-03-06">
        Fixed wrong key order in path when diving into tabular data values.
      </action>
      <action dev="roland" type="fix" issue="76" date="2013-03-01">
        Check whether the Jolokia MBeanServerHolder is registered in advance instead of relying on
        an InstanceNotFoundException
      </action>
      <action dev="roland" type="add" issue="79" date="2013-03-01">
        Added BigDecimal and BigInteger converters for input parameters
      </action>
    </release>
    <release version="1.1.0" description="Release 1.1.0" date="2013-02-28">
      <action dev="mjr5749" type="fix" date="2013-02-22" issue="67">
        Fix a bug HistoryEntry.trim() when the list of values is empty and max duration is > 0
      </action>
      <action dev="roland" type="add" date="2013-02-21">
        Added enums for serialization/deserialization. It's really surprising how long
        this missing feature slipped without anybody missing it ;-)
      </action>
      <action dev="roland" type="fix" date="2013-02-20" issue="66">
        Added additional query parameters (serializeException, canonicalNaming and includeStackTrace)
        to the set of allowed query parameters for the Java client lib.
      </action>
      <action dev="roland" type="fix" date="2013-02-12" issue="64">
        Fixed URI encoding for GET requests in the JavaScript client library.
      </action>
      <action dev="roland" type="fix" date="2013-02-11">
        Added safety net for serialization, so that OutputStreams and Writers are never
        obtained from get-methods if they declare a subclass as return value. It happens e.g. for
        Jetty 8.1 that FileResource.getOutputStream() opens a new FileOutputStream nuking the
        existing data. Nice side effect ;-)
      </action>
      <action dev="roland" type="fix" date="2013-02-07" issue="59">
        Added new global and process configuration options "includeStackTrace" (true,false,runtime)
        and "serializeException" (true, false) which can be used to tune the
        error responses.
      </action>
      <action dev="roland" type="fix" date="2013-02-07" issue="59">
        "canonicalNaming" option can be as global agent configuration, too.
      </action>
      <action dev="roland" type="fix" date="2013-02-07" issue="63">
        Fixed Glassfish detector which failed to boot AMX in certain circumstances.
      </action>
      <action dev="roland" type="add" date="2013-01-27">
        Added support for JSON-MBean. A dedicated @JsonMBean annotation can be used
        to export complex arguments/attributes/return values as JSON String to the Platform
        MBeanServer. Jolokia now offers an own MBeanServer as well for registering MBeans which
        won't show up in any other (exported) MBeanServer (except for the delegation of @JsonMBeans
        which are delegated and translated).
      </action>
      <action dev="roland" type="fix" date="2013-01-13">
        Fixed issues with GET requests and MBean ObjectNames which end with a "/".
        Added to integration tests to deal with these issues.
      </action>
      <action dev="twhite" type="fix" date="2013-01-04">
        Fixed timestamp in the Java client library's response.
      </action>
      <action dev="roland" type="add" date="2012-12-30">
        New module "jolokia-spring" with Spring integration for the
        JVM agent has been added. It contains an own Spring
        configuration syntax and provides also a plugin for automatic
        startup the agent with default values by only declaring a
        dependency (works for containers which automatically lookup
        META-INF/spring/*.xml). Kudos to James Strachan for the
        initial idea.
      </action>
    </release>
    <release version="1.0.6" description="Release 1.0.6" date="2012-11-26">
      <action dev="roland" type="fix" date="2012-08-14">
        Jolokia's Javascript poller fixes an register/unregister issue, where the returned
        handle from register() remains stable.
      </action>
      <action dev="roland" type="fix" date="2012-07-27">
        Jolokia JVM agent used with startup options now initializes
        itself lazily in order to await all the MBeans required for a
        proper server detection.
      </action>
      <action dev="mikael,jstrachan,roland" type="add" date="2012-10-10">
        One can now change the key property order for MBeans names with the query parameter "canonicalNaming" 
        for read, list and search operations. By default this is set to "true" in which case
        an alphabetical ordering for the keys is used. If set to "false", then the original name as registered
        is used. 
      </action>
      <action dev="roland" type="add" date="2012-11-23">
        Added a method "jobs()" to the JavaScript Jolokia agent to get all handles for all currently registered
        jobs.
      </action>
      <action dev="roland" type="fix" date="2012-11-25">
        Added GlassfishDetector to the list of detectors for the OSGi Agent.
      </action>
    </release>
    <release version="1.0.5" description="Release 1.0.5" date="2012-07-23">
      <action dev="matejj" type="add" date="2012-07-19" issue="JOL-35">
        Added a deserialization to javax.management.ObjectName so that attributes of
        this type and operations taking such an argument can be properly invoked
        with a Jolokia request.
      </action>
      <action dev="roland" type="add" date="2012-06-25">
        Added Jolokia datasource for Cubism (with AMD support).
      </action>
      <action dev="roland" type="add" date="2012-06-25">
        Jolokia WAR agent initialisation parameters can now be given as servlet context
        parameters, too.
      </action>
      <action dev="roland" type="fix" date="2012-06-12">
        Fixed regular expression for detecting Oracle Glassfish server
      </action>
      <action dev="roland" type="add" date="2012-06-12">
        Added specific check for 7.1.x to JBoss Handler since for 7.1 there seems
        to be an MBean for the version number (contrary to 7.0.x)
      </action>
    </release>
    <release version="1.0.4" description="Release 1.0.4" date="2012-06-07">
      <action dev="roland" type="add" date="2012-06-06">
        Allow for custom detector options in the agent's
        configuration. These options can be evaluated during startup
        of the agent. The first (and only) option it 'bootAmx' for
        allowing a Glassfish detector to not boot up the AMX subsystem
        upon start of this agent. By default (since it is probably
        needed every time when Jolokia is installed), AMX is booted to
        provide the most userful information over JMX.
      </action>
      <action dev="roland" type="add" date="2012-06-05">
        Added a page showing the Jolokia-Cubism integration including
        live demos. 
      </action>
      <action dev="roland" type="add" date="2012-05-16">
        Added a scheduler to the JavaScript client library.
      </action>
      <action dev="roland" type="fix" date="2012-04-20">
        Fixed issue with HTTP method checker for policy based restrictions.
      </action>
      <action dev="roland" type="fix" date="2012-04-26">
        Fixed fallback when registering ConfigMBean which didn't
        properly work (see pull request #42)  
      </action>
    </release>
    <release version="1.0.3" description="Release 1.0.3" date="2012-04-11">
      <action dev="roland" type="fix" date="2012-02-09">
        Fixed issue with Glassfish detector and Jolokia running under gcj
      </action>
      <action dev="roland" type="update" date="2012-01-30">
        Added support for AMD in jolokia.js and jolokia-simple.js
      </action>
      <action dev="roland" type="add" date="2012-03-06">
        The history store allows also for time based eviction (JOL-28)
      </action>
      <action dev="roland" type="fix" date="2012-03-24">
        Fix for possible NPE when serializing a complex Java objects (#41)
      </action>
      <action dev="gid79" type="add" date="2012-03-25">
        New configuration property "httpServiceFilter" added for providing
        a OSGi filter expression which gets applied when selecting the HttpService
        to bind to. (#39)
      </action>
      <action dev="roland" type="update" date="2012-03-26">
        If registering of an ConfigMBean doesnt work because there has been already one be
        registered with the same name by another agent, a warning is giving out and a UUID is adde to
        the object name, so startup works as usual. Use either a "mbeanQualifier" or an "httpServiceFilter" in
        order to avoid naming collisions from the very beginning.
      </action>
      <action dev="roland" type="add" date="2012-04-09" issue="JOL-27">
        Added CORS support for the agents including preflight checks. The policy
        based restrictor allows for fine grained restriction of cross
        origin access with a &lt;cors&gt; section.
      </action>
      <action dev="roland" type="update" date="2012-04-10">
        Added none-caching headers (cache-control: 'no-cache', pragma: 'no-cache', expires: '-1') to
        Jolokia's response for all requests.
      </action>
    </release>
    <release version="1.0.2" description="Release 1.0.2" date="2012-01-06">
      <action dev="roland" type="update" date="2011-12-29">
        Verified that javascript client binding works with jQuery 1.7.1
      </action>
      <action dev="roland" type="update" date="2011-12-29">
        Updated Roo plugin for Roo 1.2. It won't work with older Roo
        versions.
      </action>
      <action dev="roland" type="add" date="2011-12-27">
        Jolokia's Java client library now can request MBeans via an
        JSR-160 proxy. This is done either by giving a default proxy
        configuration to the J4pClient or by providing a proxy config
        to the request objects.
      </action>
      <action dev="roland" type="add" date="2011-12-15">
        Added support for global and request procession parameter
        "mimeType" for specifying the HTTP content-type for the
        Jolokia response. By default this is "text/plain" (but
        "application/json" can be useful, too).
      </action>
      <action dev="roland" type="add" date="2011-12-16">
        In case of an error, the request leading to this error is
        returned in the response, too.
      </action>
    </release>
    <release version="1.0.1" description="Release 1.0.1" date="2011-10-31">
      <action dev="senthilnest" type="fix" date="2011-10-29" issue="37">
        Daemonized threads created by the thread pool for the JVM agent.
      </action>
      <action dev="roland" type="add" date="2011-10-18">
        Added a CollectionConverter for deserializing collections in
        addition to Maps and Lists.
      </action>
      <action dev="roland" type="update" date="2011-10-12">
        The JVM agent know can also take as argument a regular
        expression for matching a process' name in adition to a
        process id.
      </action>
      <action dev="roland" type="fix" date="2011-10-8">
        Fixed path access which consists of a single slash (which is
        the same as no path at all).
      </action>
    </release>
    <release version="1.0.0" description="Release 1.0.0" date="2011-10-03">
      <action dev="roland" type="add" date="2011-9-12">
        Applied patch from codewax for supporting an Equinox HTTP-Service
      </action>
      <action dev="roland" type="fix" date="2011-9-12">
        Increased test coverage to 80.5%, documented public API to
        100% (plus 100% rules coverage, 0% duplications, 0% package
        tangle index ...). See
        http://labs.consol.de/sonar/dashboard/index/org.jolokia:jolokia
        for more informations about Jolokia's code metrics.
      </action>
      <action dev="roland" type="fix" date="2011-9-14">
        Fixed problem with URL encoding for GET request with the Java
        client library, which used to use URLEncoder.encode() and
        switched now to URI. See
        http://stackoverflow.com/questions/724043/http-url-address-encoding-in-java
        for details.
      </action>
      <action dev="roland" type="add" date="2011-9-15">
        Added processing options for the Java client
      </action>
      <action dev="roland" type="add" date="2011-9-22">
        Changed escaping scheme for GET URLs and paths so that a
        slash (/) can be escaped with an exclamation mark (!): / -->
        !/
      </action>
      <action dev="roland" type="add" date="2011-9-27">
        Multiple attibutes can be added to GET read requests as a
        comma separated value list within the URL.
      </action>
    </release>
    <release version="0.95" description="Release 0.95" date="2011-08-21">
      <action dev="roland" type="add" date="2011-7-29">
        Added a dynamical attach mode for the JVM agent launcher (patch
        by Greg Bowyer).  The agent now includes also a client for
        dynamically starting/stoping an agent on already running Java
        process. See the reference manual for more information.
      </action>
      <action dev="roland" type="add" date="2011-8-7">
        Support for upstream serialization of open type,
        i.e. CompositeData and TabularData.  This allows for easy
        access to MXBeans, which provide support of transparent
        translation between plain Java objects and collections, which
        follow some restrictions, to open type data. Jolokia knows how
        to deal with the fixed format used by this MXBean translation
        of Maps and transparentrly dispatch this to a JSON
        map. Initial patch provided by asssaf.
      </action>
    </release>
    <release version="0.91" description="Release 0.91" date="2011-05-30">
      <action dev="roland" type="fix" date="2011-5-26">
        Fixed issue with overloaded methods where one variant takes no
        arguments. This no-arg variant can be specified with the
        signature "()" after the operation name.
      </action>
      <action dev="roland" type="add" date="2011-04-23">
        Added HTTPS support for the JVM agent. In order to switch
        it on, the property "protocol=https" must be set and
        additional the properties "keystore" and "keystorePassword"
        for pointing to the keystore which holds the server side
        certificate. Client side certificate authentication is
        switched off currently alway.
      </action>
      <action dev="roland" type="fix" date="2011-04-18">
        Fixed date handling when an MBean exports an attribute as
        date. It is now returned as an ISO-8601 formatted string, when
        used with a path "time" the epoch milliseconds are
        returned. Setting of date values and using dates as arguments
        for JMX operations is now also supported, the value can be
        given either in epoch milliseconds or as an ISO-86-1 formatted
        string. With a path "time" a given date value can be even
        updated for a write operation.
      </action>
      <action dev="roland" type="update" date="2011-04-14">
        Reworked "list" handling. It's now much faster when used with
        paths since it doesn't slurp in the whole meta and truncate
        it afterwards but does the right thing directly to only fetch
        the required information. The list handler respect now a
        'maxDepth' request option for truncating the data from top
        down. 'maxDepth' works with paths, too. Comprehensive unit
        tests has been added as well.
      </action>
      <action dev="roland" type="add" date="2011-04-04">
        Added constructor to J4pListRequest() which takes an
        ObjectName as argument for fetching the meta data for a single
        MBean only.
      </action>
    </release>
    <release version="0.90" description="Release 0.90" date="2011-04-04">
      <action dev="roland" type="add" date="2011-04-04">
        Added a Knopflerfish detector and tested Jolokia with Knopflerfish 3.1
      </action>
      <action dev="roland" type="fix" date="2011-03-28">
        Fixed content-type in javascript library to "text/json" for requests
        (was "application/x-www-form-urlencoded")
      </action>
      <action dev="roland" type="update" date="2011-03-26">
        A search request will now return an empty list, not an error
        response with a 404 status code. A null result of a search
        query is considered to be a valid result, not an error
        condition.
      </action>
      <action dev="roland" type="add" date="2011-03-24">
        Added a OSGi bundle property org.jolokia.listenForHttpService
        which, if set to false, prevents the automatic registration of
        a JolokiaServlet to an OSGi HttpService (default: true)
      </action>
      <action dev="roland" type="add" date="2011-03-24">
        The activator in jolokia-osgi and jolokia-osgi-bundle can now
        use an OSGi restrictor service implementing
        org.jolokia.core.service.Restrictor when bundle property
        org.jolokia.useRestrictorService is set to true.
      </action>
      <action dev="roland" type="add" date="2011-03-24">
        Added a servlet init parameter "policyLocation" for specifying
        the location of the policy file. This can be an URL or an
        string with prefix "classpath:". Default:
        "classpath:/jolokia-access.xml" 
      </action>
      <action dev="roland" type="update" date="2011-03-24">
        Refactored restrictor handling and exported
        org.jolokia.core.restrictor in the OSGi bundles. JolokiaServlet can
        take now an Restrictor object as constructor parameter.
      </action>
      <action dev="roland" type="update" date="2011-03-24">
        Lookup of policy file with the same classloader as used for
        loading the jolokia classes if lookup failed with context
        loader added.
      </action>
      <action dev="roland" type="update" date="2011-03-16">
        jolokia.js: Works now with jQuery 1.5.1, too (but still doesn't use 
        the advanced Ajax features)
      </action>
      <action dev="roland" type="update" date="2011-03-16">
        jolokia.js: Added an HTTP method upgrade to "post" if a proxy
        target is provided.
      </action>
      <action dev="roland" type="update" date="2011-03-16">
        jolokia.js: Add a trailing slash to the Jolokia URL if a
        "post" request is requested.
      </action>
      <action dev="roland" type="update" date="2011-03-04">
        Changed protocol in order to support JSON types for return
        values and write/exec parameters instead of only plain strings
        as it was before.
      </action>
    </release>
    <release version="0.83" description="Release 0.83" date="2011-02-19">
      <action dev="roland" type="update" date="2011-02-15">
        Reference Manual updated with sections about the OSGi agent
        and the new Roo addon.
      </action>
      <action dev="roland" type="add" date="2011-02-17">
        Jolokia Roo addon added.
      </action>
      <action dev="roland" type="add" date="2011-02-15">
        Added a Virgo detector (tested with 2.1)
      </action>
      <action dev="roland" type="add" date="2011-02-11">
        Added PGP signing for the deployed artifacts
      </action>
      <action dev="roland" type="add" date="2011-02-11">
        Introduced org.jolokia.server.core.osgi.servlet.JolokiaServlet which gets exported by the jolokia-osgi
        bundle and allows for programmatic registration of the servlet without the use of an
        OSGi HttpService.
      </action>
      <action dev="roland" type="update" date="2011-02-05">
        Update jolokia-osgi-bundle to include Felix's HttpService implementation
        (since its is a bit smaller and fits better due to the packages already
        included). Now the bundle can be deployed without dependencies at all on Felix
        and Equinox. I recommend to use the 'pure' bundle and a given HttpService, though.
      </action>
      <action dev="roland" type="fix" date="2011-01-25">
        Fixed problem for Jetty Detector with Jetty Version &lt; 6.1.4 and made
        server detection to more conservative so that the servlet starts up nevertheless
        when an exception occurs during the detection phase (call in the servlet's init method).
      </action>
      <action dev="roland" type="fix" date="2011-02-01">
        Fixed registering of simplifiers, which allows for simplified serialization of
        well known objects like java.io.File or javax.management.ObjectName
      </action>
    </release>
    <release version="0.82" description="Release 0.82" date="2011-01-16">
      <action dev="roland" type="update" date="2011-01-08">
        The HTTP status code returned with a HTTP response does not reflect the
        status of the JMX operation itself. An HTTP error occurs only if an processing
        exception (like security constraint violations) happen on the top agent level,
        otherwise 200 is returned (even when an Jolokia response object contains an error).
      </action>
      <action dev="roland" type="add" date="2011-01-16">
        Added a Javascript client library including about 120 unit
        tests and a new section in the reference manual.
      </action>
    </release>
    <release version="0.81" description="Release 0.81" date="2010-12-14">
      <action dev="roland" type="fix" date="2010-10-24">
        Fixed MBean registration issue with Websphere AS 7.0 where
        MBean registration via the MBeanRegistration intefaces causes
        the WAS MBeanServer to raise a NPE (but register the MBean
        nevertheless, so no rollback here). 
      </action>
      <action dev="roland" type="add" date="2010-10-24">
        New request parameter "callback" allows for sending a response
        as JavaScript function (JSONP). For POST request this
        parameter must be given as URL parameter and is valid for bulk
        requests, too.
      </action>
      <action dev="roland" type="add" date="2010-10-24">
        Security policy can now be globally restricted to a certain
        HTTP method.  Within the &lt;http&gt; section of the policy
        file, &lt;method&gt; tags define the allowed methods ("get" or
        "post"). If this section is missing, all methods are
        allowed. If only one method is given, the other is forbidden.
      </action>
      <action dev="roland" type="add" date="2010-11-04">
        Added an alias for MBean "jmx4perl:type=Config"
        to "jolokia:type=Config" for backwards compatibility with jmx4perl
        clients &lt; 0.80
      </action>
      <action dev="roland" type="fix" date="2010-11-27" issue="14">
        Change HttpClient to a thread safe connection manager by default,
        extended J4pClient construction with a builder pattern
      </action>
      <action dev="roland" type="add" date="2010-12-10">
        Added a server detection facility (available via the 'version' command)
        and made 'version' the default command if no command is given in the request URL
        for a GET request.
      </action>
      <action dev="roland" type="add" date="2010-12-10">
        Added a "error_type" key to the Jolokia response in case of an remote exception,
        which will contain the Java class name of this error. Added getErrorType() to
        the J4pRemoteException for the Java-Client.
      </action>
    </release>
  </body>
</document><|MERGE_RESOLUTION|>--- conflicted
+++ resolved
@@ -23,14 +23,12 @@
     <author email="roland@jolokia.org">Roland Huß</author>
   </properties>
   <body>
-<<<<<<< HEAD
     <release version="2.0.0-M1" description="Release 2.0.0-M1" date="2016-01-06">
       <action dev="roland" type="add" date="2015-01-06">
         Initial milestone release with notification support.
       </action>
     </release>
-    <release version="1.3.2" description="Release 1.3.2" date="2015-10-05">
-=======
+
     <release version="1.3.3-SNAPSHOT" description="Release 1.3.3">
       <action dev="dejanb" type="add" date="2016-01-15" issue="239">
         Ignoring transient values during serialization when annotated
@@ -65,8 +63,8 @@
         the inclusion of stack traces and error details when set.
       </action>
     </release>
+
     <release version="1.3.2" description="Release 1.3.2" date="2015-10-5">
->>>>>>> 662fc42c
       <action dev="roland" type="add" date="2015-10-04">
         Support for dynamically created, self-signed server
         certificates when no server certificate is configured
