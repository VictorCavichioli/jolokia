--- conflicted
+++ resolved
@@ -24,13 +24,11 @@
   </properties>
   <body>
     <release version="1.6.1-SNAPSHOT" description="Release 1.6.1-SNAPSHOT" date="yyyy-mm-dd">
-<<<<<<< HEAD
+      <action dev="nevenr" type="add" issue="344">
+        Add configuration option authMatch which explains how to combine multiple authenticators if MultiAuthenticator is used.
+      </action>
       <action dev="nevenr" type="add" issue="334">
         Add BigInteger simplifier. BigInteger becomes a JSON object with the key "bigint" containing the big integer value as String.
-=======
-      <action dev="nevenr" type="add" issue="344">
-        Add configuration option authMatch which explains how to combine multiple authenticators if MultiAuthenticator is used.
->>>>>>> 920db013
       </action>
     </release>
     <release version="1.6.0" description="Release 1.6.0" date="2018-06-25">
