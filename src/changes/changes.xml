<?xml version="1.0" encoding="utf-8"?>
<!--
  ~ Copyright 2009-2019 Roland Huss
  ~
  ~ Licensed under the Apache License, Version 2.0 (the "License");
  ~ you may not use this file except in compliance with the License.
  ~ You may obtain a copy of the License at
  ~
  ~       http://www.apache.org/licenses/LICENSE-2.0
  ~
  ~ Unless required by applicable law or agreed to in writing, software
  ~ distributed under the License is distributed on an "AS IS" BASIS,
  ~ WITHOUT WARRANTIES OR CONDITIONS OF ANY KIND, either express or implied.
  ~ See the License for the specific language governing permissions and
  ~ limitations under the License.
  -->

<document xmlns="http://maven.apache.org/changes/1.0.0"
          xmlns:xsi="http://www.w3.org/2001/XMLSchema-instance"
          xsi:schemaLocation="http://maven.apache.org/changes/1.0.0 http://maven.apache.org/xsd/changes-1.0.0.xsd">
  <properties>
    <title>Jolokia</title>
    <author email="roland@jolokia.org">Roland Huß</author>
  </properties>
  <body>
    <release version="2.0.0-M3" description="Release 2.0.0-M3" date="2016-07-18">
      <action dev="roland" type="add" date="2015-01-06">
        Third milestone, rebased with latest 1.x branch
      </action>
    </release>
    <release version="2.0.0-M2" description="Release 2.0.0-M2" date="2016-07-07">
      <action dev="roland" type="add" date="2015-01-06">
        Second milestone, rebased with latest 1.x branch
      </action>
    </release>
    <release version="2.0.0-M1" description="Release 2.0.0-M1" date="2016-01-06">
      <action dev="roland" type="add" date="2015-01-06">
        Initial milestone release with notification support.
      </action>
    </release>

    <release version="1.7-SNAPSHOT" description="Release 1.7.3">
      <action dev="skarsaune" type="fix" issue="532">
<<<<<<< HEAD
      Ensure that TabularData compatible data structures are deserialized better
=======
        Ensure that TabularData compatible data structures are deserialized better
      </action>
>>>>>>> 38ccc9b9
    </release>
    <release version="1.7.3-SNAPSHOT" description="Release 1.7.3-SNAPSHOT">
      <action dev="qtc-de" type="fix" issue="543">
        Improve proxy's denylist
      </action>
    </release>
    <release version="1.7.2" description="Release 1.7.2" date="2022-12-26">
      <action dev="skarsaune" type="fix" issue="487">
        Support calling invoke with null as arguments and signature for operations with no arguments over JMX connection.
      </action>
      <action dev="apupier" type="update" issue="519">
        Fix Sonar badges in README
      </action>
      <action dev="apupier" type="update" issue="522">
        Replace Travis CI with GitHub workflow
      </action>
      <action dev="skarsaune" type="add" issue="480">
        Added documentation for MBeanServerConnection
      </action>
    </release>
    <release version="1.7.1" description="Release 1.7.1" date="2021-09-19">
      <action dev="grgrzybek" type="fix" issue="477">
        Removed local system dependencies in jvm-agent's pom.xml that accidentally slipped in
      </action>
    </release>
    <release version="1.7.0" description="Release 1.7.0" date="2021-07-26">
      <action dev="grgrzybek" type="fix" issue="466">
        Reimplement self-signed certificate generation without using reflection
      </action>
      <action dev="mmelko" type="fix" issue="465">
        Handle UnsupportedOperationException to allow properly read Runtime MBean on jdk11
      </action>
      <action dev="grgrzybek" type="update" issue="464">
        Provide non-reflective access to JVM Attach API on JDK9+
      </action>
      <action dev="ryandgoulding" type="fix" issue="460">
        Fix possible integer overflow in OperationChecking.java
      </action>
      <action dev="sathieu" type="add" issue="445">
        Debian package: Allow installation with openjdk-8-jre and with headless JREs
      </action>
      <action dev="TheWeatherCompany" type="fix" issue="436">
        Fixes SSL failure to connect using proxy or .war
      </action>
      <action dev="skarsaune" type="add" issue="453">
        Do not rely on whatever Kubernetes context is current at the client and allow specifying context when connecting with the Kubernetes connector.
      </action>
      <action dev="skarsaune" type="add" issue="434">
        JSR-160 connector for connecting to a Pod in a Kubernetes cluster.
      </action>
      <action dev="skarsaune" type="add" issue="431">
        JSR-160 connector using Jolokia
      </action>
      <action dev="graben" type="add" issue="421">
        Make multicast discovery address and multicast port configurable with configuration, system property or environment variable.
      </action>
      <action dev="coheigea" type="fix" issue="427">
        Configure TLS settings per-connection and not globally
      </action>
      <action dev="JLLeitschuh" type="fix" issue="430">
        Use HTTPS to resolve dependencies in Maven Build
      </action>
      <action dev="coheigea" type="fix" issue="414">
        Don't require user to be set when JAAS authentication is configured for the OSGi connector.
      </action>
      <action dev="rhuss" type="fix" issue="388">
        Fix the usage of JRE 1.8 classes that does not work with Java 6
      </action>
    </release>
    <release version="1.6.2" description="Release 1.6.2" date="2019-06-20">
      <action dev="dsimansk" type="update" issue="403">
        Add support to load multiple CA certs from store
      </action>
    </release>
    <release version="1.6.1" description="Release 1.6.1" date="2019-05-01">
      <action dev="nevenr" type="add" issue="344">
        Add configuration option authMatch which explains how to combine multiple authenticators if MultiAuthenticator is used.
      </action>
      <action dev="nevenr" type="add" issue="334">
        Add BigInteger simplifier. BigInteger becomes a JSON object with the key "bigint" containing the big integer value as String.
      </action>
      <action dev="nevenr" type="add" issue="367">
        Add configuration option threadNamePrefix which will be used by jolokia http server executor
        Default: "jolokia-"
      </action>
      <action dev="rhuss" type="fix">
        When strict-checking is enabled for a CORS policy, then reject a request also when no Origin or Referer header is given.
      </action>
    </release>
    <release version="1.6.0" description="Release 1.6.0" date="2018-06-25">
      <action dev="rhuss" type="update">
        Enable authentication with role "jolokia" for the war agent by default.
      </action>
      <action dev="rhuss" type="add">
        Add new "jolokia-unsecured.war" which unsecured as "jolokia.war" in version 1.5.0 and below.
      </action>
    </release>
    <release version="1.5.0" description="Release 1.5.0" date="2018-02-08">
      <action dev="rhuss" type="fix">
        Restrict allowed mime types to "text/plain" and "application/json" for the response.
      </action>
      <action dev="rhuss" type="add">
        Because of security reasion, the JSR-160 proxy mode is disabled by default int the Java EE agent.
        It can be enabled via web.xml configuration, a system property or an environment variable. In addition
        it is now possible to configure a whitelist with patterns which are allowed as targets in the
        proxy mode. See the reference manual section on "Proxy mode" for details.
      </action>
      <action dev="ryandgoulding" type="add" issue="358">
        New authMode "service-any" and "service-all" to allow to lookup an
        org.jolokia.osgi.security.Authenticator used for authentication. Note that this class has
        been changed from an abstract base class to an interface for ease of customization.
      </action>
    </release>
    <release version="1.4.0" description="Release 1.4.0" date="2018-01-23">
      <action dev="rhuss" type="fix" issue="366">
        Removed ChunkedWriter to avoid references and inclusion of parts of StreamEncoder
        which is a Java internal class
      </action>
      <action dev="seryckd-jda" type="fix" issue="338">
        Fix incorrect CORS header
      </action>
      <action dev="bcubk" type="fix" issue="309">
        Support "max connection per route" setting for J4pClientBuilder to prevent a ConnectionPoolTimeoutException
      </action>
      <action dev="pgier" type="update" issue="323">
        Update to httpcore 4.4.7 for the Java client
      </action>
      <action dev="xiu" type="add" issue="307">
        Add debian package generation to the JVM agent
      </action>
      <action dev="rhuss" type="add">
        Print all configuration value for the /version  command: When not set explicitly then print the
        default value (if any).
      </action>
      <action dev="danpfe" type="add" issue="343">
        Modifications to make JVM Agent work on IBM JVM 8.
      </action>
    </release>
    <release version="1.3.7" description="Release 1.3.7" date="2017-07-06">
      <action dev="rhuss" type="fix" date="2017-05-17" issue="198">
        Support attaching to running JVM even when -XX:+PerfDisableSharedMem is given
      </action>
      <action dev="robstryker" type="fix" date="2017-05-31" issue="326">
        Better error message for Java client
      </action>
    </release>
    <release version="1.3.6" description="Release 1.3.6" date="2017-04-03">
      <action dev="rraez" type="fix" date="2016-09-18" issue="258">
        Add support for JBoss modules for the Jolokia JVM agent
      </action>
      <action dev="rhuss" type="fix" date="2017-02-16" issue="305">
        Fix issue for read request with a single attribute in an array
      </action>
      <action dev="apupier" type="add" date="2017-03-31" issue="317">
        Provide classname MBeanInfo on List request
      </action>
    </release>
    <release version="1.3.5" description="Release 1.3.5" date="2016-10-4">
      <action dev="paoloantinori" type="add" date="2016-09-18" issue="283">
        Support JSON streaming also for AgentServlet (WAR and OSGi agent)
      </action>
      <action dev="rhuss" type="fix" date="2016-09-20">
        Avoid NPE in Websphere detector
      </action>
      <action dev="rhuss" type="fix" issue="284" date="2016-10-1">
        Re-add hooks for creating custom restrictors
      </action>
      <action dev="savage-engineer" type="add" issue="281" date="2016-10-1">
        Added better version detection of Payara Server
      </action>
    </release>
    <release version="1.3.4" description="Release 1.3.4" date="2016-07-31">
      <action dev="rhuss" type="add" date="2016-07-28" issue="278">
        Add a quite and java.util.logging LogHandler implementations which can be used
        with 'logHandlerClass'
      </action>
      <action dev="chirino" type="add" date="2016-07-18" issue="273">
        Allow a basic auth as alternative to client cert authentication when both --user and
        --useSslClientAuthentication is used.
      </action>
      <action dev="drcapulet" type="add" date="2016-07-04" issue="257">
        Allow user-specifiable SSL / TLS protocols and ciphers to the JVM agent
      </action>
      <action dev="gnufied" type="add" date="2016-05-19" issue="243">
        JSON response is streamed by default for the JVM agent to reduce memory activity
      </action>
      <action dev="gquintana" type="add" date="2016-05-04" issue="247">
        Add the possibility to add a SSL connection factory the J4pClient
      </action>
      <action dev="rhuss" type="fix" date="2016-04-13" issue="251">
        Fixed TomcatDetector to match more flexibly
      </action>
      <action dev="rhuss" type="fix" date="2016-04-13" issue="249">
        Removed Java 1.7 exception class, make the agent working with Java 1.6 again.
      </action>
    </release>
    <release version="1.3.3" description="Release 1.3.3" date="2016-02-16">
      <action dev="dejanb" type="add" date="2016-01-15" issue="239">
        Ignoring transient values during serialization when annotated
        with @Transient
      </action>
      <action dev="arnabbiswas1" type="fix" date="2016-01-15" issue="150">
        Treat null and empty paths the same when using HistoryKey
      </action>
      <action dev="arnabbiswas1" type="fix" date="2016-01-15" issue="221">
        Fix race condition when initializing the agent details
      </action>
      <action dev="nevenr" type="fix" date="2016-01-17" issue="200">
        Fix serialization of empty TabularData
      </action>
      <action dev="nevenr" type="add" date="2016-01-17" issue="224">
        Allow custom restrictors for the JVM and WAR agent.
      </action>
      <action dev="nevenr" type="add" date="2016-01-17" issue="218">
        Add missing SSL config options to Spring's jolokia-config.xsd
      </action>
      <action dev="nevenr" type="add" date="2016-01-18" issue="164">
        Allow encrypted keystore passwords which can be created with
        the "encrypt" command of the JVM agent.
      </action>
      <action dev="rhuss" type="add" date="2016-01-23" issue="234">
        Add configuration option "allowDnsReverseLookup" which, if set
        to false, will omit reverse DNS lookups during restrictor checking.
        Default is "true" (for backwards compatibility).
      </action>
      <action dev="rhuss" type="add" date="2016-01-23" issue="240">
        Add global configuration option "allowErrorDetails" which allows to avoid
        the inclusion of stack traces and error details when set.
      </action>
    </release>

    <release version="1.3.2" description="Release 1.3.2" date="2015-10-5">
      <action dev="roland" type="add" date="2015-10-04">
        Support for dynamically created, self-signed server
        certificates when no server certificate is configured
      </action>
      <action dev="arnabbiswas1" type="fix" date="2015-09-30" issue="204">
        Add missing check for HTTP method in request handler.
      </action>
      <action dev="roland" type="add" date="2015-10-02">
        Support for SSL authentication with restricting to given
        client cert's  principals
      </action>
      <action dev="roland" type="add" date="2015-10-01">
        Support for PEM certs and keys when using the JVM agent with
        TLS
      </action>
      <action dev="zisisli" type="update" date="2015-09-14" issue="214">
        Enhanced 'GlassfishDetector' for Payara flavour of glassfish
      </action>
      <action dev="nevenr" type="add" date="2015-07-02" issue="199">
        Allow environment placeholders in "agentId"
      </action>
    </release>
    <release version="1.3.1" description="Release 1.3.1" date="2015-05-28">
      <action dev="roland" type="add" date="2015-05-27" issue="197">
        Added a DelegatingAuthenticator which passes a request's Authorization: header to a delegate URL for
        verification (like it is done for OAuth2 resource verification in OpenShift)
      </action>
      <action dev="roland" type="fix" date="2015-05-27">
        Update Mule dependency to mule-core:2.6.0 since some older transitive dependencies has been vanished from
        Maven central
      </action>
      <action dev="roland" type="fix" date="2015-05-27" issue="187">
        Fixed default for 'maxCollections' to unlimited (was still set to 1000)
      </action>
      <action dev="roland" type="update" date="2015-05-27">
        Changed config parameter 'authenticatorClass' to 'authClass' for consistencies sake.
      </action>
    </release>
    <release version="1.3.0" description="Release 1.3.0" date="2015-05-07">
      <action dev="roland" type="fix" date="2015-05-06" issue="187">
        Removed default truncation on 1000 collection elements as defined for the WAR agent in web.xml. Truncation
        can be enabled by setting the config parameter maxCollectionSize in web.xml to a value greater than 0.
      </action>
      <action dev="roland" type="fix" date="2015-05-06" issue="193">
        Fixed setting of "secured" flag when doing autodiscovery with the servlet agent. It will be now
        always be set after the first HTTP request has been served.
      </action>
      <action dev="roland" type="fix" date="2015-05-05" issue="192">
        Fixed resolving of Spring EL expressions (#{ ... }) when Jolokia's Spring configuration
        schema is used
      </action>
      <action dev="roland" type="add" date="2015-03-05" issue="182">
        Added support for Mule 3.6 (which contains Jetty 9)
      </action>
      <action dev="roland" type="fix" date="2015-03-05" issue="184">
        Fix race condition when creating response date headers
      </action>
      <action dev="khaing211" type="add" date="2015-02-01" issue="183">
        Support for constructor based serialization conversion
      </action>
      <action dev="jcordes73" type="fix" date="2015-01-10" issue="178">
       Fix for weird InstanceNotFoundException on JBoss EAP 6.3 when doing a "list"
      </action>
      <action dev="roland" type="add" date="2015-01-13" issue="177">
        Added MBeanPlugin as a way to hook into the agent's lifecyle
      </action>
      <action dev="elnkwelch" type="add" date="2015-01-03">
        OSGi agent can read properties from Configuration Admin service with PID org.jolokia.osgi
      </action>
      <action dev="roland" type="add" date="2014-12-23" issue="173">
        Added the possibility to hook into the deserialization process
        for responses (Java client).
      </action>
      <action dev="nevenr" type="add" date="2014-12-11" issue="169">
        Allow a proxy to be specified in J4pClientBuilder
      </action>
    </release>
    <release version="1.2.3" description="Release 1.2.3" date="2014-11-08">
      <action dev="nevenr" type="fix" date="2014-10-21" issue="166">
        JVM Agent and SSL client authentication fixed
      </action>
      <action dev="nevenr" type="add" date="2014-10-21" issue="167">
        Enabling additional configuration parameters for HTTPS
      </action>
      <action dev="ogis-nakagawa" type="add" date="2014-10-18" issue="165">
        Added support for Mule ESB 3.5
      </action>
      <action dev="roland" type="fix" date="2014-09-03" issue="158">
        Missing attributes in multi attribute read won't croak with an error anymore when "ignoreErrors"
        is used.
      </action>
      <action dev="roland" type="add" date="2014-08-18" issue="156">
        Allow system property and environment expansion of the value specified with "policyLocation".
      </action>
      <action dev="roland" type="fix" date="2014-08-18" issue="155">
        Fixed MulticastSocketListenerThread to be a daemon thread so that it doesn't
        prevent the shutdown of the JVM
      </action>
      <action dev="roland" type="fix" date="2014-07-01" issue="154">
        Lookup system resources when no class loader is available (e.g. because
        Jolokia is on the bootstrap classpath)
      </action>
    </release>
    <release version="1.2.2" description="Release 1.2.2" date="2014-06-14">
      <action dev="roland" type="fix" date="2014-06-06" issue="138">
        Added missing configuration options to the configuration XSD for the
        spring config name space.
      </action>
      <action dev="roland" type="fix" date="2014-06-04" issue="142">
        Fixed endless loop when using debugInfo
      </action>
      <action dev="roland" type="add" date="2014-06-03" issue="106">
        Added wildcard ("*") support for pathes in order to skip 'levels'
      </action>
      <action dev="roland" type="add" date="2014-05-23" issue="141">
        Added possibility to add a custom authenticator for the Java client. The standard implementation uses
        Basic Authentication and allows also to use preemptive authentication.
      </action>
      <action dev="roland" type="update" date="2014-05-21" issue="137">
        Updated json-simple to version 1.1.1. Although it has a bogus dependency declaration on junit, it comes
        with a proper OSGi Manifest. The jUnit dependency is excluded by us, so this should be safe.
      </action>
    </release>
    <release version="1.2.1" description="Release 1.2.1" date="2014-04-29">
      <action dev="roland" type="add" date="2014-04-24">
        Added "strict-checking" for jolokia-access.xml in the CORS
        section in order to enable server side origin checking, too.
      </action>
      <action dev="roland" type="fix" date="2014-04-10" issue="123">
        Fixed issue with JBoss 4.2.3 and JNDI lookups.
      </action>
      <action dev="cymantic" type="update" date="2014-04-10" issue="122">
        Update Java client for usage with Apache Http Components >= 4.3. Please stick to Jolokia &gt;= 1.2.0 for the
        Java client if you need to use Apache Http Client libraries &lt; 4.3. These will also work with the 1.2.1 agent.
      </action>
      <action dev="roland" type="add" date="2014-04-04" issue="133">
        Added a server detector for ActiveMQ.
      </action>
      <action dev="roland" type="fix" date="2014-03-30" issue="135">
        Cleaned up warnings for multicast discovery request failures.
      </action>
      <action dev="roland" type="add" date="2014-03-30" issue="134">
        Allow for placeholders in "discoveryAgentUrl" configuration to be filled with environment
        variables and system properties.
      </action>
      <action dev="roland" type="fix" date="2014-03-29" issue="132">
        Fixed typo in Spring configuration for automatic agent startup.
      </action>
    </release>
    <release version="1.2.0" description="Release 1.2.0" date="2014-02-24">
      <action dev="roland" type="add" date="2014-02-14" issue="127">
        Agents can be configured to answer to discovery multicast request with there URL. This
        features is enabled by default for the JVM agent, and must enabled for the WAR
        agent with a configuration option.
      </action>
      <action dev="roland" type="add" date="2014-02-14" issue="127">
        New MBean "jolokia:type=Discovery" for sending multicast request for detecting other agents.
      </action>
      <action dev="roland" type="update" date="2014-02-14">
        "version" command response contains configuration information which differs from the default values. In
        addition "agentType", "agentDescription" and "agentId" are added as possible configuration
        options.
      </action>
    </release>
    <release version="1.1.5" description="Release 1.1.5" date="2013-11-08">
      <action dev="roland" type="fix" date="2013-10-14" issue="63">
        Fixed Glassfish detector's lazy initialization of the AMX boot system.
      </action>
    </release>
    <release version="1.1.4" description="Release 1.1.4" date="2013-10-03">
      <action dev="jhermann" type="fix" date="2013-09-27" issue="116">
        Ignore Daemon Thread from Tanunki JSW when deciding whether the agent should shut down or not
      </action>
      <action dev="roland" type="fix" date="2013-09-27" issue="117">
        Fixed InstanceNotFoundExceptions in case of a multiple attribute read, for the case that an MBean
        get deregistered between being included in the search result set and the actual query.
      </action>
      <action dev="georgy" type="add" date="2013-09-25" issue="115">
        Introduced new configuration parameter "authenticatorClass" which can be used to provide custom authenticator
        for JVM agent.
      </action>
      <action dev="roland" type="add" date="2013-09-02">
        Introduced new configuration parameter "logHandlerClass" which can be used to specify an alternate
        LogHandler for the WAR and JVM agent. Also, if the JVM agent is used programmatically, a LogHandler
        instance can be provided during construction time.
      </action>
    </release>
    <release version="1.1.3" description="Release 1.1.3" date="2013-07-30">
      <action dev="roland" type="fix" date="2013-06-07">
        Fixed issue wit the new CORS authentication in jolokia.js.
      </action>
      <action dev="roland" type="add" issue="108" date="2013-06-07">
        The authenticator for the JVM Agent can now be specified via the configuration in order
        to provide a custom authenticator which goes beyond simple BasicAuthentication.
      </action>
      <action dev="roland" type="add" date="2013-06-07">
        Added the possibility to provide an external HttpServer when creating the JvmAgent.
      </action>
    </release>
    <release version="1.1.2" description="Release 1.1.2" date="2013-05-28">
      <action dev="roland" type="fix" issue="105" date="2013-05-05">
        Conversion for TabularData optimized. If any index of an TabularData
        structure is not a SimpleType, then a direct serialization of the Tabular
        Data (i.e. an JSON Object with two entries "indexNames" and "values" is created).
        Otherwise, if it is the representation of an MXBean Map attribute, the map is recreated,
        otherwise, nested maps are used for simple acces. More on this in the
        reference manual.
      </action>
      <action dev="roland" type="fix" issue="104" date="2013-05-03">
        Added extra CORS header for allowing authentication during Ajax CORS access.
      </action>
      <action dev="roland" type="fix" issue="97" date="2013-04-18">
        Added support for non-string keys when serializing TabularData
        (i.e. long, int, short, byte, ObjectName).
      </action>
      <action dev="roland" type="fix" date="2013-04-16">
        Catch errors for registering on "start" and "stop" events for cubism. Still waiting
        for my pull request to be applied.
      </action>
      <action dev="roland" type="fix" issue="96" date="2013-04-11">
        J4pReadRequest now fetches all attributes if no attribute is given.
      </action>
      <action dev="jpamador" type="add" date="2013-04-09">
        Added converters for java.net.URL
      </action>
    </release>
    <release version="1.1.1" description="Release 1.1.1" date="2013-03-26">
      <action dev="roland" type="fix" issue="71">
        "Expires" header contains now a valid date value, one hour less the current time.
        This follows almost the recommendation of RFC-2616.
      </action>
      <action dev="roland" type="fix" issue="84" date="2013-03-17">
        Fixed assembly of distribution packages where the JMX and Spring packages were
        missing.
      </action>
      <action dev="roland" type="add" issue="77" date="2013-03-15">
        JS: j4p.register() can now use a 'onlyIfModified' attribute to call the callback only
        if some changes has happened on the server side. This works currently
        only for list requests.
      </action>
      <action dev="roland" type="add" issue="78" date="2013-03-15">
        Added the possibility to use the attributes "callback" and "config" in j4p.register()
        in the JS library.
      </action>
      <action dev="marosmars" type="add" issue="85" date="2013-03-14">
        Added property errorValue to J4pRemoteException which contains a serialized
        version of the exception if the 'serializeException' processing parameter
        is switched on.
      </action>
      <action dev="benson-basis" type="add" issue="86" date="2013-03-13">
        If no host is given, the JVM agent will now bind to localhost. If a
        host of "0.0.0.0" or "*" is given, then the agent will listen on
        all interfaces.
      </action>
      <action dev="benson-basis" type="add" issue="82" date="2013-03-13">
        If a port of 0 is given, then the JVM agent will select an arbitrary
        free port and prints out the selected port.
      </action>
      <action dev="roland" type="add" issue="77" date="2013-03-07">
        Added support for "ifModifiedSince" processing parameter.
      </action>
      <action dev="roland" type="fix" issue="83" date="2013-03-06">
        Fixed wrong key order in path when diving into tabular data values.
      </action>
      <action dev="roland" type="fix" issue="76" date="2013-03-01">
        Check whether the Jolokia MBeanServerHolder is registered in advance instead of relying on
        an InstanceNotFoundException
      </action>
      <action dev="roland" type="add" issue="79" date="2013-03-01">
        Added BigDecimal and BigInteger converters for input parameters
      </action>
    </release>
    <release version="1.1.0" description="Release 1.1.0" date="2013-02-28">
      <action dev="mjr5749" type="fix" date="2013-02-22" issue="67">
        Fix a bug HistoryEntry.trim() when the list of values is empty and max duration is > 0
      </action>
      <action dev="roland" type="add" date="2013-02-21">
        Added enums for serialization/deserialization. It's really surprising how long
        this missing feature slipped without anybody missing it ;-)
      </action>
      <action dev="roland" type="fix" date="2013-02-20" issue="66">
        Added additional query parameters (serializeException, canonicalNaming and includeStackTrace)
        to the set of allowed query parameters for the Java client lib.
      </action>
      <action dev="roland" type="fix" date="2013-02-12" issue="64">
        Fixed URI encoding for GET requests in the JavaScript client library.
      </action>
      <action dev="roland" type="fix" date="2013-02-11">
        Added safety net for serialization, so that OutputStreams and Writers are never
        obtained from get-methods if they declare a subclass as return value. It happens e.g. for
        Jetty 8.1 that FileResource.getOutputStream() opens a new FileOutputStream nuking the
        existing data. Nice side effect ;-)
      </action>
      <action dev="roland" type="fix" date="2013-02-07" issue="59">
        Added new global and process configuration options "includeStackTrace" (true,false,runtime)
        and "serializeException" (true, false) which can be used to tune the
        error responses.
      </action>
      <action dev="roland" type="fix" date="2013-02-07" issue="59">
        "canonicalNaming" option can be as global agent configuration, too.
      </action>
      <action dev="roland" type="fix" date="2013-02-07" issue="63">
        Fixed Glassfish detector which failed to boot AMX in certain circumstances.
      </action>
      <action dev="roland" type="add" date="2013-01-27">
        Added support for JSON-MBean. A dedicated @JsonMBean annotation can be used
        to export complex arguments/attributes/return values as JSON String to the Platform
        MBeanServer. Jolokia now offers an own MBeanServer as well for registering MBeans which
        won't show up in any other (exported) MBeanServer (except for the delegation of @JsonMBeans
        which are delegated and translated).
      </action>
      <action dev="roland" type="fix" date="2013-01-13">
        Fixed issues with GET requests and MBean ObjectNames which end with a "/".
        Added to integration tests to deal with these issues.
      </action>
      <action dev="twhite" type="fix" date="2013-01-04">
        Fixed timestamp in the Java client library's response.
      </action>
      <action dev="roland" type="add" date="2012-12-30">
        New module "jolokia-spring" with Spring integration for the
        JVM agent has been added. It contains an own Spring
        configuration syntax and provides also a plugin for automatic
        startup the agent with default values by only declaring a
        dependency (works for containers which automatically lookup
        META-INF/spring/*.xml). Kudos to James Strachan for the
        initial idea.
      </action>
    </release>
    <release version="1.0.6" description="Release 1.0.6" date="2012-11-26">
      <action dev="roland" type="fix" date="2012-08-14">
        Jolokia's Javascript poller fixes an register/unregister issue, where the returned
        handle from register() remains stable.
      </action>
      <action dev="roland" type="fix" date="2012-07-27">
        Jolokia JVM agent used with startup options now initializes
        itself lazily in order to await all the MBeans required for a
        proper server detection.
      </action>
      <action dev="mikael,jstrachan,roland" type="add" date="2012-10-10">
        One can now change the key property order for MBeans names with the query parameter "canonicalNaming"
        for read, list and search operations. By default this is set to "true" in which case
        an alphabetical ordering for the keys is used. If set to "false", then the original name as registered
        is used.
      </action>
      <action dev="roland" type="add" date="2012-11-23">
        Added a method "jobs()" to the JavaScript Jolokia agent to get all handles for all currently registered
        jobs.
      </action>
      <action dev="roland" type="fix" date="2012-11-25">
        Added GlassfishDetector to the list of detectors for the OSGi Agent.
      </action>
    </release>
    <release version="1.0.5" description="Release 1.0.5" date="2012-07-23">
      <action dev="matejj" type="add" date="2012-07-19" issue="JOL-35">
        Added a deserialization to javax.management.ObjectName so that attributes of
        this type and operations taking such an argument can be properly invoked
        with a Jolokia request.
      </action>
      <action dev="roland" type="add" date="2012-06-25">
        Added Jolokia datasource for Cubism (with AMD support).
      </action>
      <action dev="roland" type="add" date="2012-06-25">
        Jolokia WAR agent initialisation parameters can now be given as servlet context
        parameters, too.
      </action>
      <action dev="roland" type="fix" date="2012-06-12">
        Fixed regular expression for detecting Oracle Glassfish server
      </action>
      <action dev="roland" type="add" date="2012-06-12">
        Added specific check for 7.1.x to JBoss Handler since for 7.1 there seems
        to be an MBean for the version number (contrary to 7.0.x)
      </action>
    </release>
    <release version="1.0.4" description="Release 1.0.4" date="2012-06-07">
      <action dev="roland" type="add" date="2012-06-06">
        Allow for custom detector options in the agent's
        configuration. These options can be evaluated during startup
        of the agent. The first (and only) option it 'bootAmx' for
        allowing a Glassfish detector to not boot up the AMX subsystem
        upon start of this agent. By default (since it is probably
        needed every time when Jolokia is installed), AMX is booted to
        provide the most userful information over JMX.
      </action>
      <action dev="roland" type="add" date="2012-06-05">
        Added a page showing the Jolokia-Cubism integration including
        live demos.
      </action>
      <action dev="roland" type="add" date="2012-05-16">
        Added a scheduler to the JavaScript client library.
      </action>
      <action dev="roland" type="fix" date="2012-04-20">
        Fixed issue with HTTP method checker for policy based restrictions.
      </action>
      <action dev="roland" type="fix" date="2012-04-26">
        Fixed fallback when registering ConfigMBean which didn't
        properly work (see pull request #42)
      </action>
    </release>
    <release version="1.0.3" description="Release 1.0.3" date="2012-04-11">
      <action dev="roland" type="fix" date="2012-02-09">
        Fixed issue with Glassfish detector and Jolokia running under gcj
      </action>
      <action dev="roland" type="update" date="2012-01-30">
        Added support for AMD in jolokia.js and jolokia-simple.js
      </action>
      <action dev="roland" type="add" date="2012-03-06">
        The history store allows also for time based eviction (JOL-28)
      </action>
      <action dev="roland" type="fix" date="2012-03-24">
        Fix for possible NPE when serializing a complex Java objects (#41)
      </action>
      <action dev="tempredirect" type="add" date="2012-03-25">
        New configuration property "httpServiceFilter" added for providing
        a OSGi filter expression which gets applied when selecting the HttpService
        to bind to. (#39)
      </action>
      <action dev="roland" type="update" date="2012-03-26">
        If registering of an ConfigMBean doesnt work because there has been already one be
        registered with the same name by another agent, a warning is giving out and a UUID is adde to
        the object name, so startup works as usual. Use either a "mbeanQualifier" or an "httpServiceFilter" in
        order to avoid naming collisions from the very beginning.
      </action>
      <action dev="roland" type="add" date="2012-04-09" issue="JOL-27">
        Added CORS support for the agents including preflight checks. The policy
        based restrictor allows for fine grained restriction of cross
        origin access with a &lt;cors&gt; section.
      </action>
      <action dev="roland" type="update" date="2012-04-10">
        Added none-caching headers (cache-control: 'no-cache', pragma: 'no-cache', expires: '-1') to
        Jolokia's response for all requests.
      </action>
    </release>
    <release version="1.0.2" description="Release 1.0.2" date="2012-01-06">
      <action dev="roland" type="update" date="2011-12-29">
        Verified that javascript client binding works with jQuery 1.7.1
      </action>
      <action dev="roland" type="update" date="2011-12-29">
        Updated Roo plugin for Roo 1.2. It won't work with older Roo
        versions.
      </action>
      <action dev="roland" type="add" date="2011-12-27">
        Jolokia's Java client library now can request MBeans via an
        JSR-160 proxy. This is done either by giving a default proxy
        configuration to the J4pClient or by providing a proxy config
        to the request objects.
      </action>
      <action dev="roland" type="add" date="2011-12-15">
        Added support for global and request procession parameter
        "mimeType" for specifying the HTTP content-type for the
        Jolokia response. By default this is "text/plain" (but
        "application/json" can be useful, too).
      </action>
      <action dev="roland" type="add" date="2011-12-16">
        In case of an error, the request leading to this error is
        returned in the response, too.
      </action>
    </release>
    <release version="1.0.1" description="Release 1.0.1" date="2011-10-31">
      <action dev="senthilnest" type="fix" date="2011-10-29" issue="37">
        Daemonized threads created by the thread pool for the JVM agent.
      </action>
      <action dev="roland" type="add" date="2011-10-18">
        Added a CollectionConverter for deserializing collections in
        addition to Maps and Lists.
      </action>
      <action dev="roland" type="update" date="2011-10-12">
        The JVM agent know can also take as argument a regular
        expression for matching a process' name in adition to a
        process id.
      </action>
      <action dev="roland" type="fix" date="2011-10-8">
        Fixed path access which consists of a single slash (which is
        the same as no path at all).
      </action>
    </release>
    <release version="1.0.0" description="Release 1.0.0" date="2011-10-03">
      <action dev="roland" type="add" date="2011-9-12">
        Applied patch from codewax for supporting an Equinox HTTP-Service
      </action>
      <action dev="roland" type="fix" date="2011-9-12">
        Increased test coverage to 80.5%, documented public API to
        100% (plus 100% rules coverage, 0% duplications, 0% package
        tangle index ...). See
        http://labs.consol.de/sonar/dashboard/index/org.jolokia:jolokia
        for more information about Jolokia's code metrics.
      </action>
      <action dev="roland" type="fix" date="2011-9-14">
        Fixed problem with URL encoding for GET request with the Java
        client library, which used to use URLEncoder.encode() and
        switched now to URI. See
        http://stackoverflow.com/questions/724043/http-url-address-encoding-in-java
        for details.
      </action>
      <action dev="roland" type="add" date="2011-9-15">
        Added processing options for the Java client
      </action>
      <action dev="roland" type="add" date="2011-9-22">
        Changed escaping scheme for GET URLs and paths so that a
        slash (/) can be escaped with an exclamation mark (!): / -->
        !/
      </action>
      <action dev="roland" type="add" date="2011-9-27">
        Multiple attibutes can be added to GET read requests as a
        comma separated value list within the URL.
      </action>
    </release>
    <release version="0.95" description="Release 0.95" date="2011-08-21">
      <action dev="roland" type="add" date="2011-7-29">
        Added a dynamical attach mode for the JVM agent launcher (patch
        by Greg Bowyer).  The agent now includes also a client for
        dynamically starting/stoping an agent on already running Java
        process. See the reference manual for more information.
      </action>
      <action dev="roland" type="add" date="2011-8-7">
        Support for upstream serialization of open type,
        i.e. CompositeData and TabularData.  This allows for easy
        access to MXBeans, which provide support of transparent
        translation between plain Java objects and collections, which
        follow some restrictions, to open type data. Jolokia knows how
        to deal with the fixed format used by this MXBean translation
        of Maps and transparentrly dispatch this to a JSON
        map. Initial patch provided by asssaf.
      </action>
    </release>
    <release version="0.91" description="Release 0.91" date="2011-05-30">
      <action dev="roland" type="fix" date="2011-5-26">
        Fixed issue with overloaded methods where one variant takes no
        arguments. This no-arg variant can be specified with the
        signature "()" after the operation name.
      </action>
      <action dev="roland" type="add" date="2011-04-23">
        Added HTTPS support for the JVM agent. In order to switch
        it on, the property "protocol=https" must be set and
        additional the properties "keystore" and "keystorePassword"
        for pointing to the keystore which holds the server side
        certificate. Client side certificate authentication is
        switched off currently alway.
      </action>
      <action dev="roland" type="fix" date="2011-04-18">
        Fixed date handling when an MBean exports an attribute as
        date. It is now returned as an ISO-8601 formatted string, when
        used with a path "time" the epoch milliseconds are
        returned. Setting of date values and using dates as arguments
        for JMX operations is now also supported, the value can be
        given either in epoch milliseconds or as an ISO-86-1 formatted
        string. With a path "time" a given date value can be even
        updated for a write operation.
      </action>
      <action dev="roland" type="update" date="2011-04-14">
        Reworked "list" handling. It's now much faster when used with
        paths since it doesn't slurp in the whole meta and truncate
        it afterwards but does the right thing directly to only fetch
        the required information. The list handler respect now a
        'maxDepth' request option for truncating the data from top
        down. 'maxDepth' works with paths, too. Comprehensive unit
        tests has been added as well.
      </action>
      <action dev="roland" type="add" date="2011-04-04">
        Added constructor to J4pListRequest() which takes an
        ObjectName as argument for fetching the meta data for a single
        MBean only.
      </action>
    </release>
    <release version="0.90" description="Release 0.90" date="2011-04-04">
      <action dev="roland" type="add" date="2011-04-04">
        Added a Knopflerfish detector and tested Jolokia with Knopflerfish 3.1
      </action>
      <action dev="roland" type="fix" date="2011-03-28">
        Fixed content-type in javascript library to "text/json" for requests
        (was "application/x-www-form-urlencoded")
      </action>
      <action dev="roland" type="update" date="2011-03-26">
        A search request will now return an empty list, not an error
        response with a 404 status code. A null result of a search
        query is considered to be a valid result, not an error
        condition.
      </action>
      <action dev="roland" type="add" date="2011-03-24">
        Added a OSGi bundle property org.jolokia.listenForHttpService
        which, if set to false, prevents the automatic registration of
        a JolokiaServlet to an OSGi HttpService (default: true)
      </action>
      <action dev="roland" type="add" date="2011-03-24">
        The activator in jolokia-osgi and jolokia-osgi-bundle can now
        use an OSGi restrictor service implementing
        org.jolokia.core.service.Restrictor when bundle property
        org.jolokia.useRestrictorService is set to true.
      </action>
      <action dev="roland" type="add" date="2011-03-24">
        Added a servlet init parameter "policyLocation" for specifying
        the location of the policy file. This can be an URL or an
        string with prefix "classpath:". Default:
        "classpath:/jolokia-access.xml"
      </action>
      <action dev="roland" type="update" date="2011-03-24">
        Refactored restrictor handling and exported
        org.jolokia.core.restrictor in the OSGi bundles. JolokiaServlet can
        take now an Restrictor object as constructor parameter.
      </action>
      <action dev="roland" type="update" date="2011-03-24">
        Lookup of policy file with the same classloader as used for
        loading the jolokia classes if lookup failed with context
        loader added.
      </action>
      <action dev="roland" type="update" date="2011-03-16">
        jolokia.js: Works now with jQuery 1.5.1, too (but still doesn't use
        the advanced Ajax features)
      </action>
      <action dev="roland" type="update" date="2011-03-16">
        jolokia.js: Added an HTTP method upgrade to "post" if a proxy
        target is provided.
      </action>
      <action dev="roland" type="update" date="2011-03-16">
        jolokia.js: Add a trailing slash to the Jolokia URL if a
        "post" request is requested.
      </action>
      <action dev="roland" type="update" date="2011-03-04">
        Changed protocol in order to support JSON types for return
        values and write/exec parameters instead of only plain strings
        as it was before.
      </action>
    </release>
    <release version="0.83" description="Release 0.83" date="2011-02-19">
      <action dev="roland" type="update" date="2011-02-15">
        Reference Manual updated with sections about the OSGi agent
        and the new Roo addon.
      </action>
      <action dev="roland" type="add" date="2011-02-17">
        Jolokia Roo addon added.
      </action>
      <action dev="roland" type="add" date="2011-02-15">
        Added a Virgo detector (tested with 2.1)
      </action>
      <action dev="roland" type="add" date="2011-02-11">
        Added PGP signing for the deployed artifacts
      </action>
      <action dev="roland" type="add" date="2011-02-11">
        Introduced org.jolokia.server.core.osgi.servlet.JolokiaServlet which gets exported by the jolokia-osgi
        bundle and allows for programmatic registration of the servlet without the use of an
        OSGi HttpService.
      </action>
      <action dev="roland" type="update" date="2011-02-05">
        Update jolokia-osgi-bundle to include Felix's HttpService implementation
        (since its is a bit smaller and fits better due to the packages already
        included). Now the bundle can be deployed without dependencies at all on Felix
        and Equinox. I recommend to use the 'pure' bundle and a given HttpService, though.
      </action>
      <action dev="roland" type="fix" date="2011-01-25">
        Fixed problem for Jetty Detector with Jetty Version &lt; 6.1.4 and made
        server detection to more conservative so that the servlet starts up nevertheless
        when an exception occurs during the detection phase (call in the servlet's init method).
      </action>
      <action dev="roland" type="fix" date="2011-02-01">
        Fixed registering of simplifiers, which allows for simplified serialization of
        well known objects like java.io.File or javax.management.ObjectName
      </action>
    </release>
    <release version="0.82" description="Release 0.82" date="2011-01-16">
      <action dev="roland" type="update" date="2011-01-08">
        The HTTP status code returned with a HTTP response does not reflect the
        status of the JMX operation itself. An HTTP error occurs only if an processing
        exception (like security constraint violations) happen on the top agent level,
        otherwise 200 is returned (even when an Jolokia response object contains an error).
      </action>
      <action dev="roland" type="add" date="2011-01-16">
        Added a Javascript client library including about 120 unit
        tests and a new section in the reference manual.
      </action>
    </release>
    <release version="0.81" description="Release 0.81" date="2010-12-14">
      <action dev="roland" type="fix" date="2010-10-24">
        Fixed MBean registration issue with Websphere AS 7.0 where
        MBean registration via the MBeanRegistration intefaces causes
        the WAS MBeanServer to raise a NPE (but register the MBean
        nevertheless, so no rollback here).
      </action>
      <action dev="roland" type="add" date="2010-10-24">
        New request parameter "callback" allows for sending a response
        as JavaScript function (JSONP). For POST request this
        parameter must be given as URL parameter and is valid for bulk
        requests, too.
      </action>
      <action dev="roland" type="add" date="2010-10-24">
        Security policy can now be globally restricted to a certain
        HTTP method.  Within the &lt;http&gt; section of the policy
        file, &lt;method&gt; tags define the allowed methods ("get" or
        "post"). If this section is missing, all methods are
        allowed. If only one method is given, the other is forbidden.
      </action>
      <action dev="roland" type="add" date="2010-11-04">
        Added an alias for MBean "jmx4perl:type=Config"
        to "jolokia:type=Config" for backwards compatibility with jmx4perl
        clients &lt; 0.80
      </action>
      <action dev="roland" type="fix" date="2010-11-27" issue="14">
        Change HttpClient to a thread safe connection manager by default,
        extended J4pClient construction with a builder pattern
      </action>
      <action dev="roland" type="add" date="2010-12-10">
        Added a server detection facility (available via the 'version' command)
        and made 'version' the default command if no command is given in the request URL
        for a GET request.
      </action>
      <action dev="roland" type="add" date="2010-12-10">
        Added a "error_type" key to the Jolokia response in case of an remote exception,
        which will contain the Java class name of this error. Added getErrorType() to
        the J4pRemoteException for the Java-Client.
      </action>
    </release>
  </body>
</document><|MERGE_RESOLUTION|>--- conflicted
+++ resolved
@@ -23,30 +23,10 @@
     <author email="roland@jolokia.org">Roland Huß</author>
   </properties>
   <body>
-    <release version="2.0.0-M3" description="Release 2.0.0-M3" date="2016-07-18">
-      <action dev="roland" type="add" date="2015-01-06">
-        Third milestone, rebased with latest 1.x branch
-      </action>
-    </release>
-    <release version="2.0.0-M2" description="Release 2.0.0-M2" date="2016-07-07">
-      <action dev="roland" type="add" date="2015-01-06">
-        Second milestone, rebased with latest 1.x branch
-      </action>
-    </release>
-    <release version="2.0.0-M1" description="Release 2.0.0-M1" date="2016-01-06">
-      <action dev="roland" type="add" date="2015-01-06">
-        Initial milestone release with notification support.
-      </action>
-    </release>
-
     <release version="1.7-SNAPSHOT" description="Release 1.7.3">
       <action dev="skarsaune" type="fix" issue="532">
-<<<<<<< HEAD
-      Ensure that TabularData compatible data structures are deserialized better
-=======
         Ensure that TabularData compatible data structures are deserialized better
       </action>
->>>>>>> 38ccc9b9
     </release>
     <release version="1.7.3-SNAPSHOT" description="Release 1.7.3-SNAPSHOT">
       <action dev="qtc-de" type="fix" issue="543">
@@ -95,12 +75,12 @@
         Do not rely on whatever Kubernetes context is current at the client and allow specifying context when connecting with the Kubernetes connector.
       </action>
       <action dev="skarsaune" type="add" issue="434">
-        JSR-160 connector for connecting to a Pod in a Kubernetes cluster.
+      JSR-160 connector for connecting to a Pod in a Kubernetes cluster.
       </action>
       <action dev="skarsaune" type="add" issue="431">
-        JSR-160 connector using Jolokia
-      </action>
-      <action dev="graben" type="add" issue="421">
+       JSR-160 connector using Jolokia
+      </action>
+       <action dev="graben" type="add" issue="421">
         Make multicast discovery address and multicast port configurable with configuration, system property or environment variable.
       </action>
       <action dev="coheigea" type="fix" issue="427">
@@ -110,10 +90,10 @@
         Use HTTPS to resolve dependencies in Maven Build
       </action>
       <action dev="coheigea" type="fix" issue="414">
-        Don't require user to be set when JAAS authentication is configured for the OSGi connector.
+       Don't require user to be set when JAAS authentication is configured for the OSGi connector.
       </action>
       <action dev="rhuss" type="fix" issue="388">
-        Fix the usage of JRE 1.8 classes that does not work with Java 6
+       Fix the usage of JRE 1.8 classes that does not work with Java 6
       </action>
     </release>
     <release version="1.6.2" description="Release 1.6.2" date="2019-06-20">
@@ -201,7 +181,7 @@
         Fix issue for read request with a single attribute in an array
       </action>
       <action dev="apupier" type="add" date="2017-03-31" issue="317">
-        Provide classname MBeanInfo on List request
+        provide classname MBeanInfo on List request
       </action>
     </release>
     <release version="1.3.5" description="Release 1.3.5" date="2016-10-4">
@@ -216,6 +196,16 @@
       </action>
       <action dev="savage-engineer" type="add" issue="281" date="2016-10-1">
         Added better version detection of Payara Server
+      </action>
+    </release>
+    <release version="2.0.0-M3" description="Release 2.0.0-M3" date="2016-07-18">
+      <action dev="roland" type="add" date="2015-01-06">
+        Third milestone, rebased with latest 1.x branch
+      </action>
+    </release>
+    <release version="2.0.0-M2" description="Release 2.0.0-M2" date="2016-07-07">
+      <action dev="roland" type="add" date="2015-01-06">
+        Second milestone, rebased with latest 1.x branch
       </action>
     </release>
     <release version="1.3.4" description="Release 1.3.4" date="2016-07-31">
@@ -277,7 +267,11 @@
         the inclusion of stack traces and error details when set.
       </action>
     </release>
-
+    <release version="2.0.0-M1" description="Release 2.0.0-M1" date="2016-01-06">
+      <action dev="roland" type="add" date="2015-01-06">
+        Initial milestone release with notification support.
+      </action>
+    </release>
     <release version="1.3.2" description="Release 1.3.2" date="2015-10-5">
       <action dev="roland" type="add" date="2015-10-04">
         Support for dynamically created, self-signed server
@@ -864,7 +858,7 @@
       <action dev="roland" type="add" date="2011-03-24">
         The activator in jolokia-osgi and jolokia-osgi-bundle can now
         use an OSGi restrictor service implementing
-        org.jolokia.core.service.Restrictor when bundle property
+        org.jolokia.restrictor.Restrictor when bundle property
         org.jolokia.useRestrictorService is set to true.
       </action>
       <action dev="roland" type="add" date="2011-03-24">
@@ -875,7 +869,7 @@
       </action>
       <action dev="roland" type="update" date="2011-03-24">
         Refactored restrictor handling and exported
-        org.jolokia.core.restrictor in the OSGi bundles. JolokiaServlet can
+        org.jolokia.restrictor in the OSGi bundles. JolokiaServlet can
         take now an Restrictor object as constructor parameter.
       </action>
       <action dev="roland" type="update" date="2011-03-24">
@@ -916,7 +910,7 @@
         Added PGP signing for the deployed artifacts
       </action>
       <action dev="roland" type="add" date="2011-02-11">
-        Introduced org.jolokia.server.core.osgi.servlet.JolokiaServlet which gets exported by the jolokia-osgi
+        Introduced org.jolokia.osgi.servlet.JolokiaServlet which gets exported by the jolokia-osgi
         bundle and allows for programmatic registration of the servlet without the use of an
         OSGi HttpService.
       </action>
