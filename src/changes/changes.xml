--- conflicted
+++ resolved
@@ -23,6 +23,12 @@
     <author email="roland@jolokia.org">Roland Huß</author>
   </properties>
   <body>
+    <release version="2.0.0-M3" description="Release 2.0.0-M3" date="2016-07-18">
+      <action dev="roland" type="add" date="2015-01-06">
+        Third milestone, rebased with latest 1.x branch
+      </action>
+    </release>
+
     <release version="2.0.0-M2" description="Release 2.0.0-M2" date="2016-07-07">
       <action dev="roland" type="add" date="2015-01-06">
         Second milestone, rebased with latest 1.x branch
@@ -31,7 +37,7 @@
 
     <release version="1.3.4" description="Release 1.3.4">
       <action dev="chirino" type="add" date="2016-07-18" issue="273">
-        Allow a basic auth as alternative to client cert authentication when boty --user and
+        Allow a basic auth as alternative to client cert authentication when both --user and
         --useSslClientAuthentication is used.
       </action>
       <action dev="drcapulet" type="add" date="2016-07-04" issue="257">
@@ -678,11 +684,7 @@
       <action dev="roland" type="add" date="2011-03-24">
         The activator in jolokia-osgi and jolokia-osgi-bundle can now
         use an OSGi restrictor service implementing
-<<<<<<< HEAD
         org.jolokia.core.service.Restrictor when bundle property
-=======
-        org.jolokia.restrictor.Restrictor when bundle property
->>>>>>> 49b2dad0
         org.jolokia.useRestrictorService is set to true.
       </action>
       <action dev="roland" type="add" date="2011-03-24">
@@ -693,11 +695,7 @@
       </action>
       <action dev="roland" type="update" date="2011-03-24">
         Refactored restrictor handling and exported
-<<<<<<< HEAD
         org.jolokia.core.restrictor in the OSGi bundles. JolokiaServlet can
-=======
-        org.jolokia.restrictor in the OSGi bundles. JolokiaServlet can
->>>>>>> 49b2dad0
         take now an Restrictor object as constructor parameter.
       </action>
       <action dev="roland" type="update" date="2011-03-24">
