<?xml version="1.0" encoding="utf-8"?>
<!--
  ~ Copyright 2009-2013 Roland Huss
  ~
  ~ Licensed under the Apache License, Version 2.0 (the "License");
  ~ you may not use this file except in compliance with the License.
  ~ You may obtain a copy of the License at
  ~
  ~       http://www.apache.org/licenses/LICENSE-2.0
  ~
  ~ Unless required by applicable law or agreed to in writing, software
  ~ distributed under the License is distributed on an "AS IS" BASIS,
  ~ WITHOUT WARRANTIES OR CONDITIONS OF ANY KIND, either express or implied.
  ~ See the License for the specific language governing permissions and
  ~ limitations under the License.
  -->

<document xmlns="http://maven.apache.org/changes/1.0.0"
          xmlns:xsi="http://www.w3.org/2001/XMLSchema-instance"
          xsi:schemaLocation="http://maven.apache.org/changes/1.0.0 http://maven.apache.org/xsd/changes-1.0.0.xsd">
  <properties>
    <title>Jolokia</title>
    <author email="roland@jolokia.org">Roland Huß</author>
  </properties>
  <body>
<<<<<<< HEAD
=======
    <release version="1.1.2-SNAPSHOT" description="Release 1.1.2-SNAPSHOT">
      <action dev="jpamador" type="add">
        Added converters for java.net.URL
      </action>
    </release>
>>>>>>> 024d84b3
    <release version="1.1.1" description="Release 1.1.1" date="2013-03-26">
      <action dev="roland" type="fix" issue="71">
        "Expires" header contains now a valid date valu, one hour less the current time.
        This follows almost the recommendation of RFC-2616.
      </action>
      <action dev="roland" type="fix" issue="84" date="2013-03-17">
        Fixed assembly of distribution packages where the JMX and Spring packages were
        missing.
      </action>
      <action dev="roland" type="add" issue="77" date="2013-03-15">
        JS: j4p.register() can now use a 'onlyIfModified' attribute to call the callback only
        if some changes has happened on the server side. This works currently
        only for list requests.
      </action>
      <action dev="roland" type="add" issue="78" date="2013-03-15">
        Added the possibility to use the attributes "callback" and "config" in j4p.register()
        in the JS library.
      </action>
      <action dev="marosmars" type="add" issue="85" date="2013-03-14">
        Added property errorValue to J4pRemoteException which contains a serialized
        version of the exception if the 'serializeException' processing parameter
        is switched on.
      </action>
      <action dev="benson-basis" type="add" issue="86" date="2013-03-13">
        If no host is given, the JVM agent will now bind to localhost. If a
        host of "0.0.0.0" or "*" is given, then the agent will listen on
        all interfaces.
      </action>
      <action dev="benson-basis" type="add" issue="82" date="2013-03-13">
        If a port of 0 is given, then the JVM agent will select an arbitrary
        free port and prints out the selected port.
      </action>
      <action dev="roland" type="add" issue="77" date="2013-03-07">
        Added support for "ifModifiedSince" processing parameter.
      </action>
      <action dev="roland" type="fix" issue="83" date="2013-03-06">
        Fixed wrong key order in path when diving into tabular data values.
      </action>
      <action dev="roland" type="fix" issue="76" date="2013-03-01">
        Check whether the Jolokia MBeanServerHolder is registered in advance instead of relying on
        an InstanceNotFoundException
      </action>
      <action dev="roland" type="add" issue="79" date="2013-03-01">
        Added BigDecimal and BigInteger converters for input parameters
      </action>
    </release>
    <release version="1.1.0" description="Release 1.1.0" date="2013-02-28">
      <action dev="mjr5749" type="fix" date="2013-02-22" issue="67">
        Fix a bug HistoryEntry.trim() when the list of values is empty and max duration is > 0
      </action>
      <action dev="roland" type="add" date="2013-02-21">
        Added enums for serialization/deserialization. It's really surprising how long
        this missing feature slipped without anybody missing it ;-)
      </action>
      <action dev="roland" type="fix" date="2013-02-20" issue="66">
        Added additional query parameters (serializeException, canonicalNaming and includeStackTrace)
        to the set of allowed query parameters for the Java client lib.
      </action>
      <action dev="roland" type="fix" date="2013-02-12" issue="64">
        Fixed URI encoding for GET requests in the JavaScript client library.
      </action>
      <action dev="roland" type="fix" date="2013-02-11">
        Added safety net for serialization, so that OutputStreams and Writers are never
        obtained from get-methods if they declare a subclass as return value. It happens e.g. for
        Jetty 8.1 that FileResource.getOutputStream() opens a new FileOutputStream nuking the
        existing data. Nice side effect ;-)
      </action>
      <action dev="roland" type="fix" date="2013-02-07" issue="59">
        Added new global and process configuration options "includeStackTrace" (true,false,runtime)
        and "serializeException" (true, false) which can be used to tune the
        error responses.
      </action>
      <action dev="roland" type="fix" date="2013-02-07" issue="59">
        "canonicalNaming" option can be as global agent configuration, too.
      </action>
      <action dev="roland" type="fix" date="2013-02-07" issue="63">
        Fixed Glassfish detector which failed to boot AMX in certain circumstances.
      </action>
      <action dev="roland" type="add" date="2013-01-27">
        Added support for JSON-MBean. A dedicated @JsonMBean annotation can be used
        to export complex arguments/attributes/return values as JSON String to the Platform
        MBeanServer. Jolokia now offers an own MBeanServer as well for registering MBeans which
        won't show up in any other (exported) MBeanServer (except for the delegation of @JsonMBeans
        which are delegated and translated).
      </action>
      <action dev="roland" type="fix" date="2013-01-13">
        Fixed issues with GET requests and MBean ObjectNames which end with a "/".
        Added to integration tests to deal with these issues.
      </action>
      <action dev="twhite" type="fix" date="2013-01-04">
        Fixed timestamp in the Java client library's response.
      </action>
      <action dev="roland" type="add" date="2012-12-30">
        New module "jolokia-spring" with Spring integration for the
        JVM agent has been added. It contains an own Spring
        configuration syntax and provides also a plugin for automatic
        startup the agent with default values by only declaring a
        dependency (works for containers which automatically lookup
        META-INF/spring/*.xml). Kudos to James Strachan for the
        initial idea.
      </action>
    </release>
    <release version="1.0.6" description="Release 1.0.6" date="2012-11-26">
      <action dev="roland" type="fix" date="2012-08-14">
        Jolokia's Javascript poller fixes an register/unregister issue, where the returned
        handle from register() remains stable.
      </action>
      <action dev="roland" type="fix" date="2012-07-27">
        Jolokia JVM agent used with startup options now initializes
        itself lazily in order to await all the MBeans required for a
        proper server detection.
      </action>
      <action dev="mikael,jstrachan,roland" type="add" date="2012-10-10">
        One can now change the key property order for MBeans names with the query parameter "canonicalNaming" 
        for read, list and search operations. By default this is set to "true" in which case
        an alphabetical ordering for the keys is used. If set to "false", then the original name as registered
        is used. 
      </action>
      <action dev="roland" type="add" date="2012-11-23">
        Added a method "jobs()" to the JavaScript Jolokia agent to get all handles for all currently registered
        jobs.
      </action>
      <action dev="roland" type="fix" date="2012-11-25">
        Added GlassfishDetector to the list of detectors for the OSGi Agent.
      </action>
    </release>
    <release version="1.0.5" description="Release 1.0.5" date="2012-07-23">
      <action dev="matejj" type="add" date="2012-07-19" issue="JOL-35">
        Added a deserialization to javax.management.ObjectName so that attributes of
        this type and operations taking such an argument can be properly invoked
        with a Jolokia request.
      </action>
      <action dev="roland" type="add" date="2012-06-25">
        Added Jolokia datasource for Cubism (with AMD support).
      </action>
      <action dev="roland" type="add" date="2012-06-25">
        Jolokia WAR agent initialisation parameters can now be given as servlet context
        parameters, too.
      </action>
      <action dev="roland" type="fix" date="2012-06-12">
        Fixed regular expression for detecting Oracle Glassfish server
      </action>
      <action dev="roland" type="add" date="2012-06-12">
        Added specific check for 7.1.x to JBoss Handler since for 7.1 there seems
        to be an MBean for the version number (contrary to 7.0.x)
      </action>
    </release>
    <release version="1.0.4" description="Release 1.0.4" date="2012-06-07">
      <action dev="roland" type="add" date="2012-06-06">
        Allow for custom detector options in the agent's
        configuration. These options can be evaluated during startup
        of the agent. The first (and only) option it 'bootAmx' for
        allowing a Glassfish detector to not boot up the AMX subsystem
        upon start of this agent. By default (since it is probably
        needed every time when Jolokia is installed), AMX is booted to
        provide the most userful information over JMX.
      </action>
      <action dev="roland" type="add" date="2012-06-05">
        Added a page showing the Jolokia-Cubism integration including
        live demos. 
      </action>
      <action dev="roland" type="add" date="2012-05-16">
        Added a scheduler to the JavaScript client library.
      </action>
      <action dev="roland" type="fix" date="2012-04-20">
        Fixed issue with HTTP method checker for policy based restrictions.
      </action>
      <action dev="roland" type="fix" date="2012-04-26">
        Fixed fallback when registering ConfigMBean which didn't
        properly work (see pull request #42)  
      </action>
    </release>
    <release version="1.0.3" description="Release 1.0.3" date="2012-04-11">
      <action dev="roland" type="fix" date="2012-02-09">
        Fixed issue with Glassfish detector and Jolokia running under gcj
      </action>
      <action dev="roland" type="update" date="2012-01-30">
        Added support for AMD in jolokia.js and jolokia-simple.js
      </action>
      <action dev="roland" type="add" date="2012-03-06">
        The history store allows also for time based eviction (JOL-28)
      </action>
      <action dev="roland" type="fix" date="2012-03-24">
        Fix for possible NPE when serializing a complex Java objects (#41)
      </action>
      <action dev="gid79" type="add" date="2012-03-25">
        New configuration property "httpServiceFilter" added for providing
        a OSGi filter expression which gets applied when selecting the HttpService
        to bind to. (#39)
      </action>
      <action dev="roland" type="update" date="2012-03-26">
        If registering of an ConfigMBean doesnt work because there has been already one be
        registered with the same name by another agent, a warning is giving out and a UUID is adde to
        the object name, so startup works as usual. Use either a "mbeanQualifier" or an "httpServiceFilter" in
        order to avoid naming collisions from the very beginning.
      </action>
      <action dev="roland" type="add" date="2012-04-09" issue="JOL-27">
        Added CORS support for the agents including preflight checks. The policy
        based restrictor allows for fine grained restriction of cross
        origin access with a &lt;cors&gt; section.
      </action>
      <action dev="roland" type="update" date="2012-04-10">
        Added none-caching headers (cache-control: 'no-cache', pragma: 'no-cache', expires: '-1') to
        Jolokia's response for all requests.
      </action>
    </release>
    <release version="1.0.2" description="Release 1.0.2" date="2012-01-06">
      <action dev="roland" type="update" date="2011-12-29">
        Verified that javascript client binding works with jQuery 1.7.1
      </action>
      <action dev="roland" type="update" date="2011-12-29">
        Updated Roo plugin for Roo 1.2. It won't work with older Roo
        versions.
      </action>
      <action dev="roland" type="add" date="2011-12-27">
        Jolokia's Java client library now can request MBeans via an
        JSR-160 proxy. This is done either by giving a default proxy
        configuration to the J4pClient or by providing a proxy config
        to the request objects.
      </action>
      <action dev="roland" type="add" date="2011-12-15">
        Added support for global and request procession parameter
        "mimeType" for specifying the HTTP content-type for the
        Jolokia response. By default this is "text/plain" (but
        "application/json" can be useful, too).
      </action>
      <action dev="roland" type="add" date="2011-12-16">
        In case of an error, the request leading to this error is
        returned in the response, too.
      </action>
    </release>
    <release version="1.0.1" description="Release 1.0.1" date="2011-10-31">
      <action dev="senthilnest" type="fix" date="2011-10-29" issue="37">
        Daemonized threads created by the thread pool for the JVM agent.
      </action>
      <action dev="roland" type="add" date="2011-10-18">
        Added a CollectionConverter for deserializing collections in
        addition to Maps and Lists.
      </action>
      <action dev="roland" type="update" date="2011-10-12">
        The JVM agent know can also take as argument a regular
        expression for matching a process' name in adition to a
        process id.
      </action>
      <action dev="roland" type="fix" date="2011-10-8">
        Fixed path access which consists of a single slash (which is
        the same as no path at all).
      </action>
    </release>
    <release version="1.0.0" description="Release 1.0.0" date="2011-10-03">
      <action dev="roland" type="add" date="2011-9-12">
        Applied patch from codewax for supporting an Equinox HTTP-Service
      </action>
      <action dev="roland" type="fix" date="2011-9-12">
        Increased test coverage to 80.5%, documented public API to
        100% (plus 100% rules coverage, 0% duplications, 0% package
        tangle index ...). See
        http://labs.consol.de/sonar/dashboard/index/org.jolokia:jolokia
        for more informations about Jolokia's code metrics.
      </action>
      <action dev="roland" type="fix" date="2011-9-14">
        Fixed problem with URL encoding for GET request with the Java
        client library, which used to use URLEncoder.encode() and
        switched now to URI. See
        http://stackoverflow.com/questions/724043/http-url-address-encoding-in-java
        for details.
      </action>
      <action dev="roland" type="add" date="2011-9-15">
        Added processing options for the Java client
      </action>
      <action dev="roland" type="add" date="2011-9-22">
        Changed escaping scheme for GET URLs and paths so that a
        slash (/) can be escaped with an exclamation mark (!): / -->
        !/
      </action>
      <action dev="roland" type="add" date="2011-9-27">
        Multiple attibutes can be added to GET read requests as a
        comma separated value list within the URL.
      </action>
    </release>
    <release version="0.95" description="Release 0.95" date="2011-08-21">
      <action dev="roland" type="add" date="2011-7-29">
        Added a dynamical attach mode for the JVM agent launcher (patch
        by Greg Bowyer).  The agent now includes also a client for
        dynamically starting/stoping an agent on already running Java
        process. See the reference manual for more information.
      </action>
      <action dev="roland" type="add" date="2011-8-7">
        Support for upstream serialization of open type,
        i.e. CompositeData and TabularData.  This allows for easy
        access to MXBeans, which provide support of transparent
        translation between plain Java objects and collections, which
        follow some restrictions, to open type data. Jolokia knows how
        to deal with the fixed format used by this MXBean translation
        of Maps and transparentrly dispatch this to a JSON
        map. Initial patch provided by asssaf.
      </action>
    </release>
    <release version="0.91" description="Release 0.91" date="2011-05-30">
      <action dev="roland" type="fix" date="2011-5-26">
        Fixed issue with overloaded methods where one variant takes no
        arguments. This no-arg variant can be specified with the
        signature "()" after the operation name.
      </action>
      <action dev="roland" type="add" date="2011-04-23">
        Added HTTPS support for the JVM agent. In order to switch
        it on, the property "protocol=https" must be set and
        additional the properties "keystore" and "keystorePassword"
        for pointing to the keystore which holds the server side
        certificate. Client side certificate authentication is
        switched off currently alway.
      </action>
      <action dev="roland" type="fix" date="2011-04-18">
        Fixed date handling when an MBean exports an attribute as
        date. It is now returned as an ISO-8601 formatted string, when
        used with a path "time" the epoch milliseconds are
        returned. Setting of date values and using dates as arguments
        for JMX operations is now also supported, the value can be
        given either in epoch milliseconds or as an ISO-86-1 formatted
        string. With a path "time" a given date value can be even
        updated for a write operation.
      </action>
      <action dev="roland" type="update" date="2011-04-14">
        Reworked "list" handling. It's now much faster when used with
        paths since it doesn't slurp in the whole meta and truncate
        it afterwards but does the right thing directly to only fetch
        the required information. The list handler respect now a
        'maxDepth' request option for truncating the data from top
        down. 'maxDepth' works with paths, too. Comprehensive unit
        tests has been added as well.
      </action>
      <action dev="roland" type="add" date="2011-04-04">
        Added constructor to J4pListRequest() which takes an
        ObjectName as argument for fetching the meta data for a single
        MBean only.
      </action>
    </release>
    <release version="0.90" description="Release 0.90" date="2011-04-04">
      <action dev="roland" type="add" date="2011-04-04">
        Added a Knopflerfish detector and tested Jolokia with Knopflerfish 3.1
      </action>
      <action dev="roland" type="fix" date="2011-03-28">
        Fixed content-type in javascript library to "text/json" for requests
        (was "application/x-www-form-urlencoded")
      </action>
      <action dev="roland" type="update" date="2011-03-26">
        A search request will now return an empty list, not an error
        response with a 404 status code. A null result of a search
        query is considered to be a valid result, not an error
        condition.
      </action>
      <action dev="roland" type="add" date="2011-03-24">
        Added a OSGi bundle property org.jolokia.listenForHttpService
        which, if set to false, prevents the automatic registration of
        a JolokiaServlet to an OSGi HttpService (default: true)
      </action>
      <action dev="roland" type="add" date="2011-03-24">
        The activator in jolokia-osgi and jolokia-osgi-bundle can now
        use an OSGi restrictor service implementing
        org.jolokia.restrictor.Restrictor when bundle property 
        org.jolokia.useRestrictorService is set to true.
      </action>
      <action dev="roland" type="add" date="2011-03-24">
        Added a servlet init parameter "policyLocation" for specifying
        the location of the policy file. This can be an URL or an
        string with prefix "classpath:". Default:
        "classpath:/jolokia-access.xml" 
      </action>
      <action dev="roland" type="update" date="2011-03-24">
        Refactored restrictor handling and exported
        org.jolokia.restrictor in the OSGi bundles. JolokiaServlet can 
        take now an Restrictor object as constructor parameter.
      </action>
      <action dev="roland" type="update" date="2011-03-24">
        Lookup of policy file with the same classloader as used for
        loading the jolokia classes if lookup failed with context
        loader added.
      </action>
      <action dev="roland" type="update" date="2011-03-16">
        jolokia.js: Works now with jQuery 1.5.1, too (but still doesn't use 
        the advanced Ajax features)
      </action>
      <action dev="roland" type="update" date="2011-03-16">
        jolokia.js: Added an HTTP method upgrade to "post" if a proxy
        target is provided.
      </action>
      <action dev="roland" type="update" date="2011-03-16">
        jolokia.js: Add a trailing slash to the Jolokia URL if a
        "post" request is requested.
      </action>
      <action dev="roland" type="update" date="2011-03-04">
        Changed protocol in order to support JSON types for return
        values and write/exec parameters instead of only plain strings
        as it was before.
      </action>
    </release>
    <release version="0.83" description="Release 0.83" date="2011-02-19">
      <action dev="roland" type="update" date="2011-02-15">
        Reference Manual updated with sections about the OSGi agent
        and the new Roo addon.
      </action>
      <action dev="roland" type="add" date="2011-02-17">
        Jolokia Roo addon added.
      </action>
      <action dev="roland" type="add" date="2011-02-15">
        Added a Virgo detector (tested with 2.1)
      </action>
      <action dev="roland" type="add" date="2011-02-11">
        Added PGP signing for the deployed artifacts
      </action>
      <action dev="roland" type="add" date="2011-02-11">
        Introduced org.jolokia.osgi.servlet.JolokiaServlet which gets exported by the jolokia-osgi
        bundle and allows for programmatic registration of the servlet without the use of an
        OSGi HttpService.
      </action>
      <action dev="roland" type="update" date="2011-02-05">
        Update jolokia-osgi-bundle to include Felix's HttpService implementation
        (since its is a bit smaller and fits better due to the packages already
        included). Now the bundle can be deployed without dependencies at all on Felix
        and Equinox. I recommend to use the 'pure' bundle and a given HttpService, though.
      </action>
      <action dev="roland" type="fix" date="2011-01-25">
        Fixed problem for Jetty Detector with Jetty Version &lt; 6.1.4 and made
        server detection to more conservative so that the servlet starts up nevertheless
        when an exception occurs during the detection phase (call in the servlet's init method).
      </action>
      <action dev="roland" type="fix" date="2011-02-01">
        Fixed registering of simplifiers, which allows for simplified serialization of
        well known objects like java.io.File or javax.management.ObjectName
      </action>
    </release>
    <release version="0.82" description="Release 0.82" date="2011-01-16">
      <action dev="roland" type="update" date="2011-01-08">
        The HTTP status code returned with a HTTP response does not reflect the
        status of the JMX operation itself. An HTTP error occurs only if an processing
        exception (like security constraint violations) happen on the top agent level,
        otherwise 200 is returned (even when an Jolokia response object contains an error).
      </action>
      <action dev="roland" type="add" date="2011-01-16">
        Added a Javascript client library including about 120 unit
        tests and a new section in the reference manual.
      </action>
    </release>
    <release version="0.81" description="Release 0.81" date="2010-12-14">
      <action dev="roland" type="fix" date="2010-10-24">
        Fixed MBean registration issue with Websphere AS 7.0 where
        MBean registration via the MBeanRegistration intefaces causes
        the WAS MBeanServer to raise a NPE (but register the MBean
        nevertheless, so no rollback here). 
      </action>
      <action dev="roland" type="add" date="2010-10-24">
        New request parameter "callback" allows for sending a response
        as JavaScript function (JSONP). For POST request this
        parameter must be given as URL parameter and is valid for bulk
        requests, too.
      </action>
      <action dev="roland" type="add" date="2010-10-24">
        Security policy can now be globally restricted to a certain
        HTTP method.  Within the &lt;http&gt; section of the policy
        file, &lt;method&gt; tags define the allowed methods ("get" or
        "post"). If this section is missing, all methods are
        allowed. If only one method is given, the other is forbidden.
      </action>
      <action dev="roland" type="add" date="2010-11-04">
        Added an alias for MBean "jmx4perl:type=Config"
        to "jolokia:type=Config" for backwards compatibility with jmx4perl
        clients &lt; 0.80
      </action>
      <action dev="roland" type="fix" date="2010-11-27" issue="14">
        Change HttpClient to a thread safe connection manager by default,
        extended J4pClient construction with a builder pattern
      </action>
      <action dev="roland" type="add" date="2010-12-10">
        Added a server detection facility (available via the 'version' command)
        and made 'version' the default command if no command is given in the request URL
        for a GET request.
      </action>
      <action dev="roland" type="add" date="2010-12-10">
        Added a "error_type" key to the Jolokia response in case of an remote exception,
        which will contain the Java class name of this error. Added getErrorType() to
        the J4pRemoteException for the Java-Client.
      </action>
    </release>
  </body>
</document><|MERGE_RESOLUTION|>--- conflicted
+++ resolved
@@ -23,14 +23,11 @@
     <author email="roland@jolokia.org">Roland Huß</author>
   </properties>
   <body>
-<<<<<<< HEAD
-=======
     <release version="1.1.2-SNAPSHOT" description="Release 1.1.2-SNAPSHOT">
       <action dev="jpamador" type="add">
         Added converters for java.net.URL
       </action>
     </release>
->>>>>>> 024d84b3
     <release version="1.1.1" description="Release 1.1.1" date="2013-03-26">
       <action dev="roland" type="fix" issue="71">
         "Expires" header contains now a valid date valu, one hour less the current time.
