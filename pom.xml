--- conflicted
+++ resolved
@@ -452,8 +452,6 @@
       </dependency>
       
       <dependency>
-<<<<<<< HEAD
-=======
         <groupId>org.testng</groupId>
         <artifactId>testng</artifactId>
         <version>6.1.1</version>
@@ -475,7 +473,6 @@
       </dependency>
 
       <dependency>
->>>>>>> d6511446
         <groupId>org.mortbay.jetty</groupId>
         <artifactId>jetty</artifactId>
         <version>6.1.26</version>
