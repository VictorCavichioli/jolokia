--- conflicted
+++ resolved
@@ -19,15 +19,8 @@
   <modelVersion>4.0.0</modelVersion>
 
   <groupId>org.jolokia</groupId>
-<<<<<<< HEAD
   <artifactId>jolokia-parent</artifactId>
   <version>2.0.0-SNAPSHOT</version>
-=======
-  <artifactId>jolokia</artifactId>
-  <version>1.6.3-SNAPSHOT</version>
-  <name>jolokia-parent</name>
-  <description>jolokia parent pom</description>
->>>>>>> d7f424d0
 
   <name>${project.artifactId}</name>
   <description>Jolokia :: Parent :: POM</description>
@@ -69,15 +62,8 @@
       <plugin>
         <artifactId>maven-compiler-plugin</artifactId>
         <configuration>
-<<<<<<< HEAD
-          <source>1.5</source>
-          <target>1.5</target>
-=======
-          <source>1.6</source>
-          <target>1.6</target>
-          <meminitial>128m</meminitial>
-          <maxmem>512m</maxmem>
->>>>>>> d7f424d0
+          <source>1.7</source>
+          <target>1.7</target>
         </configuration>
       </plugin>
 
@@ -255,12 +241,6 @@
         </plugin>
 
         <plugin>
-          <groupId>org.apache.maven.plugins</groupId>
-          <artifactId>maven-shade-plugin</artifactId>
-          <version>2.3</version>
-        </plugin>
-
-        <plugin>
           <artifactId>maven-deploy-plugin</artifactId>
           <version>2.8.2</version>
         </plugin>
@@ -504,7 +484,7 @@
       <url>https://github.com/mjr5749</url>
     </contributor>
     <contributor>
-      <name>Neven Radovanović</name>
+      <name>Neven Radovanoviƒá</name>
       <url>https://github.com/nevenr</url>
     </contributor>
     <contributor>
@@ -644,6 +624,13 @@
       </dependency>
 
       <dependency>
+        <groupId>org.jmockit</groupId>
+        <artifactId>jmockit</artifactId>
+        <version>1.8</version>
+        <scope>test</scope>
+      </dependency>
+
+      <dependency>
         <groupId>org.mortbay.jetty</groupId>
         <artifactId>jetty</artifactId>
         <version>6.1.26</version>
@@ -662,15 +649,10 @@
 
   <properties>
     <project.build.sourceEncoding>UTF-8</project.build.sourceEncoding>
-<<<<<<< HEAD
     <additionalparam>-Xdoclint:none</additionalparam>
     <currentStableVersion>2.0.0-M3</currentStableVersion>
     <currentSnapshotVersion>2.0.0-SNAPSHOT</currentSnapshotVersion>
     <sonar.projectKey>org.jolokia:jolokia-2.0</sonar.projectKey>
-=======
-    <currentStableVersion>1.6.2</currentStableVersion>
-    <currentSnapshotVersion>1.6.3-SNAPSHOT</currentSnapshotVersion>
->>>>>>> d7f424d0
     <github.global.server>github</github.global.server>
   </properties>
 
@@ -753,6 +735,9 @@
             <configuration>
               <useAgent>true</useAgent>
               <keyname>roland@jolokia.org</keyname>
+              <gpgArguments>
+                <arg>--allow-weak-digest-algos</arg>
+              </gpgArguments>
             </configuration>
           </plugin>
 
@@ -762,7 +747,6 @@
             <version>0.12</version>
             <configuration>
               <message>Creating site for Jolokia ${project.version}</message>
-              <server>jolokia-site</server>
             </configuration>
             <executions>
               <execution>
@@ -806,26 +790,6 @@
         </plugins>
       </build>
     </profile>
-    <!-- Profile for running only Java 5 compliant tests-->
-    <profile>
-      <id>java5</id>
-      <activation>
-        <jdk>1.5</jdk>
-      </activation>
-      <build>
-        <pluginManagement>
-          <plugins>
-            <plugin>
-              <artifactId>maven-surefire-plugin</artifactId>
-              <configuration>
-                <excludedGroups>java6</excludedGroups>
-              </configuration>
-            </plugin>
-          </plugins>
-        </pluginManagement>
-      </build>
-    </profile>
-
     <profile>
       <id>disable-javadoc-lint</id>
       <activation>
@@ -854,6 +818,5 @@
         <module>tools/roo</module>
       </modules>
     </profile>
-
   </profiles>
 </project>